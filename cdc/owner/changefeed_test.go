// Copyright 2021 PingCAP, Inc.
//
// Licensed under the Apache License, Version 2.0 (the "License");
// you may not use this file except in compliance with the License.
// You may obtain a copy of the License at
//
//     http://www.apache.org/licenses/LICENSE-2.0
//
// Unless required by applicable law or agreed to in writing, software
// distributed under the License is distributed on an "AS IS" BASIS,
// See the License for the specific language governing permissions and
// limitations under the License.

package owner

import (
	"context"
<<<<<<< HEAD
	"sync"
=======
	"os"
	"path/filepath"
>>>>>>> 327061cb
	"sync/atomic"
	"time"

	"github.com/pingcap/check"
	"github.com/pingcap/errors"
	"github.com/pingcap/ticdc/cdc/entry"
	"github.com/pingcap/ticdc/cdc/model"
	"github.com/pingcap/ticdc/pkg/config"
	cdcContext "github.com/pingcap/ticdc/pkg/context"
	"github.com/pingcap/ticdc/pkg/orchestrator"
	"github.com/pingcap/ticdc/pkg/pdtime"
	"github.com/pingcap/ticdc/pkg/txnutil/gc"
	"github.com/pingcap/ticdc/pkg/util/testleak"
	"github.com/pingcap/ticdc/pkg/version"
	timodel "github.com/pingcap/tidb/parser/model"
	"github.com/tikv/client-go/v2/oracle"
)

type mockDDLPuller struct {
	// DDLPuller
	resolvedTs model.Ts
	ddlQueue   []*timodel.Job
}

func (m *mockDDLPuller) FrontDDL() (uint64, *timodel.Job) {
	if len(m.ddlQueue) > 0 {
		return m.ddlQueue[0].BinlogInfo.FinishedTS, m.ddlQueue[0]
	}
	return m.resolvedTs, nil
}

func (m *mockDDLPuller) PopFrontDDL() (uint64, *timodel.Job) {
	if len(m.ddlQueue) > 0 {
		job := m.ddlQueue[0]
		m.ddlQueue = m.ddlQueue[1:]
		return job.BinlogInfo.FinishedTS, job
	}
	return m.resolvedTs, nil
}

func (m *mockDDLPuller) Close() {}

func (m *mockDDLPuller) Run(ctx cdcContext.Context) error {
	<-ctx.Done()
	return nil
}

type mockDDLSink struct {
	// DDLSink
	ddlExecuting *model.DDLEvent
	ddlDone      bool
	checkpointTs model.Ts
	syncPoint    model.Ts
	syncPointHis []model.Ts

	wg sync.WaitGroup
}

func (m *mockDDLSink) run(ctx cdcContext.Context, _ model.ChangeFeedID, _ *model.ChangeFeedInfo) {
	m.wg.Add(1)
	go func() {
		<-ctx.Done()
		m.wg.Done()
	}()
}

func (m *mockDDLSink) emitDDLEvent(ctx cdcContext.Context, ddl *model.DDLEvent) (bool, error) {
	m.ddlExecuting = ddl
	defer func() { m.ddlDone = false }()
	return m.ddlDone, nil
}

func (m *mockDDLSink) emitSyncPoint(ctx cdcContext.Context, checkpointTs uint64) error {
	if checkpointTs == m.syncPoint {
		return nil
	}
	m.syncPoint = checkpointTs
	m.syncPointHis = append(m.syncPointHis, checkpointTs)
	return nil
}

func (m *mockDDLSink) emitCheckpointTs(ctx cdcContext.Context, ts uint64) {
	atomic.StoreUint64(&m.checkpointTs, ts)
}

func (m *mockDDLSink) close(ctx context.Context) error {
	m.wg.Wait()
	return nil
}

func (m *mockDDLSink) Barrier(ctx context.Context) error {
	return nil
}

var _ = check.Suite(&changefeedSuite{})

type changefeedSuite struct{}

func createChangefeed4Test(ctx cdcContext.Context, c *check.C) (*changefeed, *orchestrator.ChangefeedReactorState,
	map[model.CaptureID]*model.CaptureInfo, *orchestrator.ReactorStateTester) {
	ctx.GlobalVars().PDClient = &gc.MockPDClient{
		UpdateServiceGCSafePointFunc: func(ctx context.Context, serviceID string, ttl int64, safePoint uint64) (uint64, error) {
			return safePoint, nil
		},
	}
	gcManager := gc.NewManager(ctx.GlobalVars().PDClient)
	cf := newChangefeed4Test(ctx.ChangefeedVars().ID, gcManager, func(ctx cdcContext.Context, startTs uint64) (DDLPuller, error) {
		return &mockDDLPuller{resolvedTs: startTs - 1}, nil
	}, func() DDLSink {
		return &mockDDLSink{}
	})
	state := orchestrator.NewChangefeedReactorState(ctx.ChangefeedVars().ID)
	tester := orchestrator.NewReactorStateTester(c, state, nil)
	state.PatchInfo(func(info *model.ChangeFeedInfo) (*model.ChangeFeedInfo, bool, error) {
		c.Assert(info, check.IsNil)
		info = ctx.ChangefeedVars().Info
		return info, true, nil
	})
	tester.MustUpdate("/tidb/cdc/capture/"+ctx.GlobalVars().CaptureInfo.ID, []byte(`{"id":"`+ctx.GlobalVars().CaptureInfo.ID+`","address":"127.0.0.1:8300"}`))
	tester.MustApplyPatches()
	captures := map[model.CaptureID]*model.CaptureInfo{ctx.GlobalVars().CaptureInfo.ID: ctx.GlobalVars().CaptureInfo}
	return cf, state, captures, tester
}

func (s *changefeedSuite) TestPreCheck(c *check.C) {
	defer testleak.AfterTest(c)()
	ctx := cdcContext.NewBackendContext4Test(true)
	cf, state, captures, tester := createChangefeed4Test(ctx, c)
	cf.Tick(ctx, state, captures)
	tester.MustApplyPatches()
	c.Assert(state.Status, check.NotNil)
	c.Assert(state.TaskStatuses, check.HasKey, ctx.GlobalVars().CaptureInfo.ID)

	// test clean the meta data of offline capture
	offlineCaputreID := "offline-capture"
	state.PatchTaskStatus(offlineCaputreID, func(status *model.TaskStatus) (*model.TaskStatus, bool, error) {
		return new(model.TaskStatus), true, nil
	})
	state.PatchTaskPosition(offlineCaputreID, func(position *model.TaskPosition) (*model.TaskPosition, bool, error) {
		return new(model.TaskPosition), true, nil
	})
	state.PatchTaskWorkload(offlineCaputreID, func(workload model.TaskWorkload) (model.TaskWorkload, bool, error) {
		return make(model.TaskWorkload), true, nil
	})
	tester.MustApplyPatches()

	cf.Tick(ctx, state, captures)
	tester.MustApplyPatches()
	c.Assert(state.Status, check.NotNil)
	c.Assert(state.TaskStatuses, check.HasKey, ctx.GlobalVars().CaptureInfo.ID)
	c.Assert(state.TaskStatuses, check.Not(check.HasKey), offlineCaputreID)
	c.Assert(state.TaskPositions, check.Not(check.HasKey), offlineCaputreID)
	c.Assert(state.Workloads, check.Not(check.HasKey), offlineCaputreID)
}

func (s *changefeedSuite) TestInitialize(c *check.C) {
	defer testleak.AfterTest(c)()
	ctx := cdcContext.NewBackendContext4Test(true)
	cf, state, captures, tester := createChangefeed4Test(ctx, c)
	defer cf.Close(ctx)
	// pre check
	cf.Tick(ctx, state, captures)
	tester.MustApplyPatches()

	// initialize
	cf.Tick(ctx, state, captures)
	tester.MustApplyPatches()
	c.Assert(state.Status.CheckpointTs, check.Equals, ctx.ChangefeedVars().Info.StartTs)
}

func (s *changefeedSuite) TestHandleError(c *check.C) {
	defer testleak.AfterTest(c)()
	ctx := cdcContext.NewBackendContext4Test(true)
	cf, state, captures, tester := createChangefeed4Test(ctx, c)
	defer cf.Close(ctx)
	// pre check
	cf.Tick(ctx, state, captures)
	tester.MustApplyPatches()

	// initialize
	cf.Tick(ctx, state, captures)
	tester.MustApplyPatches()

	cf.errCh <- errors.New("fake error")
	// handle error
	cf.Tick(ctx, state, captures)
	tester.MustApplyPatches()
	c.Assert(state.Status.CheckpointTs, check.Equals, ctx.ChangefeedVars().Info.StartTs)
	c.Assert(state.Info.Error.Message, check.Equals, "fake error")
}

func (s *changefeedSuite) TestExecDDL(c *check.C) {
	defer testleak.AfterTest(c)()

	helper := entry.NewSchemaTestHelper(c)
	defer helper.Close()
	// Creates a table, which will be deleted at the start-ts of the changefeed.
	// It is expected that the changefeed DOES NOT replicate this table.
	helper.DDL2Job("create database test0")
	job := helper.DDL2Job("create table test0.table0(id int primary key)")
	startTs := job.BinlogInfo.FinishedTS + 1000

	ctx := cdcContext.NewContext(context.Background(), &cdcContext.GlobalVars{
		KVStorage: helper.Storage(),
		CaptureInfo: &model.CaptureInfo{
			ID:            "capture-id-test",
			AdvertiseAddr: "127.0.0.1:0000",
			Version:       version.ReleaseVersion,
		},
		TimeAcquirer: pdtime.NewTimeAcquirer4Test(),
	})
	ctx = cdcContext.WithChangefeedVars(ctx, &cdcContext.ChangefeedVars{
		ID: "changefeed-id-test",
		Info: &model.ChangeFeedInfo{
			StartTs: startTs,
			Config:  config.GetDefaultReplicaConfig(),
		},
	})

	cf, state, captures, tester := createChangefeed4Test(ctx, c)
	defer cf.Close(ctx)
	tickThreeTime := func() {
		cf.Tick(ctx, state, captures)
		tester.MustApplyPatches()
		cf.Tick(ctx, state, captures)
		tester.MustApplyPatches()
		cf.Tick(ctx, state, captures)
		tester.MustApplyPatches()
	}
	// pre check and initialize
	tickThreeTime()

	c.Assert(cf.schema.AllPhysicalTables(), check.HasLen, 1)
	c.Assert(state.TaskStatuses[ctx.GlobalVars().CaptureInfo.ID].Operation, check.HasLen, 0)
	c.Assert(state.TaskStatuses[ctx.GlobalVars().CaptureInfo.ID].Tables, check.HasLen, 0)

	job = helper.DDL2Job("drop table test0.table0")
	// ddl puller resolved ts grow uo
	mockDDLPuller := cf.ddlPuller.(*mockDDLPuller)
	mockDDLPuller.resolvedTs = startTs
	mockDDLSink := cf.sink.(*mockDDLSink)
	job.BinlogInfo.FinishedTS = mockDDLPuller.resolvedTs
	mockDDLPuller.ddlQueue = append(mockDDLPuller.ddlQueue, job)
	// three tick to make sure all barriers set in initialize is handled
	tickThreeTime()
	c.Assert(state.Status.CheckpointTs, check.Equals, mockDDLPuller.resolvedTs)
	// The ephemeral table should have left no trace in the schema cache
	c.Assert(cf.schema.AllPhysicalTables(), check.HasLen, 0)

	// executing the ddl finished
	mockDDLSink.ddlDone = true
	mockDDLPuller.resolvedTs += 1000
	tickThreeTime()
	c.Assert(state.Status.CheckpointTs, check.Equals, mockDDLPuller.resolvedTs)

	// handle create database
	job = helper.DDL2Job("create database test1")
	mockDDLPuller.resolvedTs += 1000
	job.BinlogInfo.FinishedTS = mockDDLPuller.resolvedTs
	mockDDLPuller.ddlQueue = append(mockDDLPuller.ddlQueue, job)
	tickThreeTime()
	c.Assert(state.Status.CheckpointTs, check.Equals, mockDDLPuller.resolvedTs)
	c.Assert(mockDDLSink.ddlExecuting.Query, check.Equals, "create database test1")

	// executing the ddl finished
	mockDDLSink.ddlDone = true
	mockDDLPuller.resolvedTs += 1000
	tickThreeTime()
	c.Assert(state.Status.CheckpointTs, check.Equals, mockDDLPuller.resolvedTs)

	// handle create table
	job = helper.DDL2Job("create table test1.test1(id int primary key)")
	mockDDLPuller.resolvedTs += 1000
	job.BinlogInfo.FinishedTS = mockDDLPuller.resolvedTs
	mockDDLPuller.ddlQueue = append(mockDDLPuller.ddlQueue, job)
	tickThreeTime()
	c.Assert(state.Status.CheckpointTs, check.Equals, mockDDLPuller.resolvedTs)
	c.Assert(mockDDLSink.ddlExecuting.Query, check.Equals, "create table test1.test1(id int primary key)")

	// executing the ddl finished
	mockDDLSink.ddlDone = true
	mockDDLPuller.resolvedTs += 1000
	tickThreeTime()
	c.Assert(state.TaskStatuses[ctx.GlobalVars().CaptureInfo.ID].Tables, check.HasKey, job.TableID)
}

func (s *changefeedSuite) TestSyncPoint(c *check.C) {
	defer testleak.AfterTest(c)()
	ctx := cdcContext.NewBackendContext4Test(true)
	ctx.ChangefeedVars().Info.SyncPointEnabled = true
	ctx.ChangefeedVars().Info.SyncPointInterval = 1 * time.Second
	cf, state, captures, tester := createChangefeed4Test(ctx, c)
	defer cf.Close(ctx)

	// pre check
	cf.Tick(ctx, state, captures)
	tester.MustApplyPatches()

	// initialize
	cf.Tick(ctx, state, captures)
	tester.MustApplyPatches()

	mockDDLPuller := cf.ddlPuller.(*mockDDLPuller)
	mockDDLSink := cf.sink.(*mockDDLSink)
	// add 5s to resolvedTs
	mockDDLPuller.resolvedTs = oracle.GoTimeToTS(oracle.GetTimeFromTS(mockDDLPuller.resolvedTs).Add(5 * time.Second))
	// tick 20 times
	for i := 0; i <= 20; i++ {
		cf.Tick(ctx, state, captures)
		tester.MustApplyPatches()
	}
	for i := 1; i < len(mockDDLSink.syncPointHis); i++ {
		// check the time interval between adjacent sync points is less or equal than one second
		c.Assert(mockDDLSink.syncPointHis[i]-mockDDLSink.syncPointHis[i-1], check.LessEqual, uint64(1000<<18))
	}
	c.Assert(len(mockDDLSink.syncPointHis), check.GreaterEqual, 5)
}

func (s *changefeedSuite) TestFinished(c *check.C) {
	defer testleak.AfterTest(c)()
	ctx := cdcContext.NewBackendContext4Test(true)
	ctx.ChangefeedVars().Info.TargetTs = ctx.ChangefeedVars().Info.StartTs + 1000
	cf, state, captures, tester := createChangefeed4Test(ctx, c)
	defer cf.Close(ctx)

	// pre check
	cf.Tick(ctx, state, captures)
	tester.MustApplyPatches()

	// initialize
	cf.Tick(ctx, state, captures)
	tester.MustApplyPatches()

	mockDDLPuller := cf.ddlPuller.(*mockDDLPuller)
	mockDDLPuller.resolvedTs += 2000
	// tick many times to make sure the change feed is stopped
	for i := 0; i <= 10; i++ {
		cf.Tick(ctx, state, captures)
		tester.MustApplyPatches()
	}

	c.Assert(state.Status.CheckpointTs, check.Equals, state.Info.TargetTs)
	c.Assert(state.Info.State, check.Equals, model.StateFinished)
}

func (s *changefeedSuite) TestRemoveChangefeed(c *check.C) {
	defer testleak.AfterTest(c)()

	baseCtx, cancel := context.WithCancel(context.Background())
	ctx := cdcContext.NewContext4Test(baseCtx, true)
	info := ctx.ChangefeedVars().Info
	dir := c.MkDir()
	info.Config.Consistent = &config.ConsistentConfig{
		Level:   "eventual",
		Storage: filepath.Join("nfs://", dir),
	}
	ctx = cdcContext.WithChangefeedVars(ctx, &cdcContext.ChangefeedVars{
		ID:   ctx.ChangefeedVars().ID,
		Info: info,
	})
	testChangefeedReleaseResource(c, ctx, cancel, dir, true /*expectedInitialized*/)
}

func (s *changefeedSuite) TestRemovePausedChangefeed(c *check.C) {
	defer testleak.AfterTest(c)()

	baseCtx, cancel := context.WithCancel(context.Background())
	ctx := cdcContext.NewContext4Test(baseCtx, true)
	info := ctx.ChangefeedVars().Info
	info.State = model.StateStopped
	dir := c.MkDir()
	info.Config.Consistent = &config.ConsistentConfig{
		Level:   "eventual",
		Storage: filepath.Join("nfs://", dir),
	}
	ctx = cdcContext.WithChangefeedVars(ctx, &cdcContext.ChangefeedVars{
		ID:   ctx.ChangefeedVars().ID,
		Info: info,
	})
	testChangefeedReleaseResource(c, ctx, cancel, dir, false /*expectedInitialized*/)
}

func testChangefeedReleaseResource(
	c *check.C,
	ctx cdcContext.Context,
	cancel context.CancelFunc,
	redoLogDir string,
	expectedInitialized bool,
) {
	cf, state, captures, tester := createChangefeed4Test(ctx, c)

	// pre check
	cf.Tick(ctx, state, captures)
	tester.MustApplyPatches()

	// initialize
	cf.Tick(ctx, state, captures)
	tester.MustApplyPatches()
	c.Assert(cf.initialized, check.Equals, expectedInitialized)

	// remove changefeed from state manager by admin job
	cf.feedStateManager.PushAdminJob(&model.AdminJob{
		CfID: cf.id,
		Type: model.AdminRemove,
	})
	// changefeed tick will release resources
	err := cf.tick(ctx, state, captures)
	c.Assert(err, check.IsNil)
	cancel()
	// check redo log dir is deleted
	_, err = os.Stat(redoLogDir)
	c.Assert(os.IsNotExist(err), check.IsTrue)
}<|MERGE_RESOLUTION|>--- conflicted
+++ resolved
@@ -15,12 +15,9 @@
 
 import (
 	"context"
-<<<<<<< HEAD
-	"sync"
-=======
 	"os"
 	"path/filepath"
->>>>>>> 327061cb
+	"sync"
 	"sync/atomic"
 	"time"
 
