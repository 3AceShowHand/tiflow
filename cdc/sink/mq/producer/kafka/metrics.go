// Copyright 2022 PingCAP, Inc.
//
// Licensed under the Apache License, Version 2.0 (the "License");
// you may not use this file except in compliance with the License.
// You may obtain a copy of the License at
//
//     http://www.apache.org/licenses/LICENSE-2.0
//
// Unless required by applicable law or agreed to in writing, software
// distributed under the License is distributed on an "AS IS" BASIS,
// See the License for the specific language governing permissions and
// limitations under the License.

package kafka

import (
	"context"
	"strconv"
	"time"

	"github.com/pingcap/log"
	"github.com/pingcap/tiflow/cdc/model"
	"github.com/pingcap/tiflow/pkg/sink/kafka"
	"github.com/pingcap/tiflow/pkg/util"
	"github.com/prometheus/client_golang/prometheus"
	"github.com/rcrowley/go-metrics"
	"go.uber.org/zap"
)

var (
	// Histogram update by the `batch-size`
	batchSizeGauge = prometheus.NewGaugeVec(
		prometheus.GaugeOpts{
			Namespace: "ticdc",
			Subsystem: "sink",
			Name:      "kafka_producer_batch_size",
			Help:      "the number of bytes sent per partition per request for all topics",
		}, []string{"namespace", "changefeed"})

	// meter mark by total records count
	recordSendRateGauge = prometheus.NewGaugeVec(
		prometheus.GaugeOpts{
			Namespace: "ticdc",
			Subsystem: "sink",
			Name:      "kafka_producer_record_send_rate",
			Help:      "Records/second sent to all topics",
		}, []string{"namespace", "changefeed"})

	// records-per-request
	// histogram update by all records count.
	recordPerRequestGauge = prometheus.NewGaugeVec(
		prometheus.GaugeOpts{
			Namespace: "ticdc",
			Subsystem: "sink",
			Name:      "kafka_producer_records_per_request",
			Help:      "the number of records sent per request for all topics",
		}, []string{"namespace", "changefeed"})

	// histogram update by `compression-ratio`.
	compressionRatioGauge = prometheus.NewGaugeVec(
		prometheus.GaugeOpts{
			Namespace: "ticdc",
			Subsystem: "sink",
			Name:      "kafka_producer_compression_ratio",
			Help:      "the compression ratio times 100 of record batches for all topics",
		}, []string{"namespace", "changefeed"})

	// metrics for outgoing events
	// meter mark for each request's size in bytes
	outgoingByteRateGauge = prometheus.NewGaugeVec(
		prometheus.GaugeOpts{
			Namespace: "ticdc",
			Subsystem: "sink",
			Name:      "kafka_producer_outgoing_byte_rate",
			Help:      "Bytes/second written off all brokers",
		}, []string{"namespace", "changefeed", "broker"})

	// meter mark by 1 for each request
	requestRateGauge = prometheus.NewGaugeVec(
		prometheus.GaugeOpts{
			Namespace: "ticdc",
			Subsystem: "sink",
			Name:      "kafka_producer_request_rate",
			Help:      "Requests/second sent to all brokers",
		}, []string{"namespace", "changefeed", "broker"})

	// meter mark for each request's size in bytes
	requestSizeGauge = prometheus.NewGaugeVec(
		prometheus.GaugeOpts{
			Namespace: "ticdc",
			Subsystem: "sink",
			Name:      "kafka_producer_request_size",
			Help:      "the request size in bytes for all brokers",
		}, []string{"namespace", "changefeed", "broker"})

	// histogram update for each received response, requestLatency := time.Since(response.requestTime)
	requestLatencyInMsGauge = prometheus.NewGaugeVec(
		prometheus.GaugeOpts{
			Namespace: "ticdc",
			Subsystem: "sink",
			Name:      "kafka_producer_request_latency",
			Help:      "the request latency in ms for all brokers",
		}, []string{"namespace", "changefeed", "broker"})

	// counter inc by 1 once a request send, dec by 1 for a response received.
	requestsInFlightGauge = prometheus.NewGaugeVec(
		prometheus.GaugeOpts{
			Namespace: "ticdc",
			Subsystem: "sink",
			Name:      "kafka_producer_in_flight_requests",
			Help:      "the current number of in-flight requests awaiting a response for all brokers",
		}, []string{"namespace", "changefeed", "broker"})

	// metrics for incoming events
	// meter mark for each received response's size in bytes
	incomingByteRateGauge = prometheus.NewGaugeVec(
		prometheus.GaugeOpts{
			Namespace: "ticdc",
			Subsystem: "sink",
			Name:      "kafka_producer_incoming_byte_rate",
			Help:      "Bytes/second read off all brokers",
		}, []string{"namespace", "changefeed", "broker"})

	// meter mark by 1 once a response received.
	responseRateGauge = prometheus.NewGaugeVec(
		prometheus.GaugeOpts{
			Namespace: "ticdc",
			Subsystem: "sink",
			Name:      "kafka_producer_response_rate",
			Help:      "Responses/second received from all brokers",
		}, []string{"namespace", "changefeed", "broker"})

	// meter mark by each read response size
	responseSizeGauge = prometheus.NewGaugeVec(
		prometheus.GaugeOpts{
			Namespace: "ticdc",
			Subsystem: "sink",
			Name:      "kafka_producer_response_size",
			Help:      "the response size in bytes for all brokers",
		}, []string{"namespace", "changefeed", "broker"})
)

// InitMetrics registers all metrics in this file
func InitMetrics(registry *prometheus.Registry) {
	registry.MustRegister(batchSizeGauge)
	registry.MustRegister(recordSendRateGauge)
	registry.MustRegister(recordPerRequestGauge)
	registry.MustRegister(compressionRatioGauge)

	registry.MustRegister(incomingByteRateGauge)
	registry.MustRegister(outgoingByteRateGauge)
	registry.MustRegister(requestSizeGauge)
	registry.MustRegister(requestRateGauge)
	registry.MustRegister(requestLatencyInMsGauge)
	registry.MustRegister(requestsInFlightGauge)
	registry.MustRegister(responseSizeGauge)
	registry.MustRegister(responseRateGauge)
}

// sarama metrics names, see https://pkg.go.dev/github.com/Shopify/sarama#pkg-overview
const (
	// metrics at producer level.
	batchSizeMetricName        = "batch-size"
	recordSendRateMetricName   = "record-send-rate"
	recordPerRequestMetricName = "records-per-request"
	compressionRatioMetricName = "compression-ratio"

	// metrics at broker level.
	incomingByteRateMetricNamePrefix   = "incoming-byte-rate-for-broker-"
	outgoingByteRateMetricNamePrefix   = "outgoing-byte-rate-for-broker-"
	requestRateMetricNamePrefix        = "request-rate-for-broker-"
	requestSizeMetricNamePrefix        = "request-size-for-broker-"
	requestLatencyInMsMetricNamePrefix = "request-latency-in-ms-for-broker-"
	requestsInFlightMetricNamePrefix   = "requests-in-flight-for-broker-"
	responseRateMetricNamePrefix       = "response-rate-for-broker-"
	responseSizeMetricNamePrefix       = "response-size-for-broker-"
)

type saramaMetricsMonitor struct {
	changefeedID model.ChangeFeedID
	role         util.Role

	registry metrics.Registry
	admin    kafka.ClusterAdminClient

	brokers map[int32]struct{}
}

// collectMetrics collect all monitored metrics
func (sm *saramaMetricsMonitor) collectMetrics(ctx context.Context) {
	sm.collectProducerMetrics()
	sm.collectBrokerMetrics(ctx)
}

func (sm *saramaMetricsMonitor) collectProducerMetrics() {
	batchSizeMetric := sm.registry.Get(batchSizeMetricName)
	if histogram, ok := batchSizeMetric.(metrics.Histogram); ok {
		batchSizeGauge.
			WithLabelValues(sm.changefeedID.Namespace, sm.changefeedID.ID).
			Set(histogram.Snapshot().Mean())
	}

	recordSendRateMetric := sm.registry.Get(recordSendRateMetricName)
	if meter, ok := recordSendRateMetric.(metrics.Meter); ok {
		recordSendRateGauge.
			WithLabelValues(sm.changefeedID.Namespace, sm.changefeedID.ID).
			Set(meter.Snapshot().Rate1())
	}

	recordPerRequestMetric := sm.registry.Get(recordPerRequestMetricName)
	if histogram, ok := recordPerRequestMetric.(metrics.Histogram); ok {
		recordPerRequestGauge.
			WithLabelValues(sm.changefeedID.Namespace, sm.changefeedID.ID).
			Set(histogram.Snapshot().Mean())
	}

	compressionRatioMetric := sm.registry.Get(compressionRatioMetricName)
	if histogram, ok := compressionRatioMetric.(metrics.Histogram); ok {
		compressionRatioGauge.
			WithLabelValues(sm.changefeedID.Namespace, sm.changefeedID.ID).
			Set(histogram.Snapshot().Mean())
	}
}

func getBrokerMetricName(prefix, brokerID string) string {
	return prefix + brokerID
}

func (sm *saramaMetricsMonitor) collectBrokers(ctx context.Context) {
	start := time.Now()
<<<<<<< HEAD
	brokers, err := sm.admin.GetAllBrokers(context.Background())
=======
	brokers, err := sm.admin.GetAllBrokers(ctx)
>>>>>>> a596281a
	if err != nil {
		log.Warn("kafka cluster unreachable, "+
			"use historical brokers to collect kafka broker level metrics",
			zap.String("namespace", sm.changefeedID.Namespace),
			zap.String("changefeed", sm.changefeedID.ID),
			zap.Any("role", sm.role),
			zap.Duration("duration", time.Since(start)),
			zap.Error(err))
		return
	}

	for _, b := range brokers {
		sm.brokers[b.ID] = struct{}{}
	}
}

func (sm *saramaMetricsMonitor) collectBrokerMetrics(ctx context.Context) {
	sm.collectBrokers(ctx)

	for id := range sm.brokers {
		brokerID := strconv.Itoa(int(id))

		incomingByteRateMetric := sm.registry.Get(getBrokerMetricName(incomingByteRateMetricNamePrefix, brokerID))
		if meter, ok := incomingByteRateMetric.(metrics.Meter); ok {
			incomingByteRateGauge.
				WithLabelValues(sm.changefeedID.Namespace, sm.changefeedID.ID, brokerID).
				Set(meter.Snapshot().Rate1())
		}

		outgoingByteRateMetric := sm.registry.Get(getBrokerMetricName(outgoingByteRateMetricNamePrefix, brokerID))
		if meter, ok := outgoingByteRateMetric.(metrics.Meter); ok {
			outgoingByteRateGauge.
				WithLabelValues(sm.changefeedID.Namespace, sm.changefeedID.ID, brokerID).
				Set(meter.Snapshot().Rate1())
		}

		requestRateMetric := sm.registry.Get(getBrokerMetricName(requestRateMetricNamePrefix, brokerID))
		if meter, ok := requestRateMetric.(metrics.Meter); ok {
			requestRateGauge.
				WithLabelValues(sm.changefeedID.Namespace, sm.changefeedID.ID, brokerID).
				Set(meter.Snapshot().Rate1())
		}

		requestSizeMetric := sm.registry.Get(getBrokerMetricName(requestSizeMetricNamePrefix, brokerID))
		if histogram, ok := requestSizeMetric.(metrics.Histogram); ok {
			requestSizeGauge.
				WithLabelValues(sm.changefeedID.Namespace, sm.changefeedID.ID, brokerID).
				Set(histogram.Snapshot().Mean())
		}

		requestLatencyMetric := sm.registry.Get(getBrokerMetricName(requestLatencyInMsMetricNamePrefix, brokerID))
		if histogram, ok := requestLatencyMetric.(metrics.Histogram); ok {
			requestLatencyInMsGauge.
				WithLabelValues(sm.changefeedID.Namespace, sm.changefeedID.ID, brokerID).
				Set(histogram.Snapshot().Mean())
		}

		requestsInFlightMetric := sm.registry.Get(getBrokerMetricName(requestsInFlightMetricNamePrefix, brokerID))
		if counter, ok := requestsInFlightMetric.(metrics.Counter); ok {
			requestsInFlightGauge.
				WithLabelValues(sm.changefeedID.Namespace, sm.changefeedID.ID, brokerID).
				Set(float64(counter.Snapshot().Count()))
		}

		responseRateMetric := sm.registry.Get(getBrokerMetricName(responseRateMetricNamePrefix, brokerID))
		if meter, ok := responseRateMetric.(metrics.Meter); ok {
			responseRateGauge.
				WithLabelValues(sm.changefeedID.Namespace, sm.changefeedID.ID, brokerID).
				Set(meter.Snapshot().Rate1())
		}

		responseSizeMetric := sm.registry.Get(getBrokerMetricName(responseSizeMetricNamePrefix, brokerID))
		if histogram, ok := responseSizeMetric.(metrics.Histogram); ok {
			responseSizeGauge.
				WithLabelValues(sm.changefeedID.Namespace, sm.changefeedID.ID, brokerID).
				Set(histogram.Snapshot().Mean())
		}
	}
}

// flushMetricsInterval specifies the interval of refresh sarama metrics.
const flushMetricsInterval = 5 * time.Second

func runSaramaMetricsMonitor(ctx context.Context,
	registry metrics.Registry,
	changefeedID model.ChangeFeedID,
	role util.Role, admin kafka.ClusterAdminClient,
) {
	monitor := &saramaMetricsMonitor{
		changefeedID: changefeedID,
		role:         role,
		registry:     registry,
		admin:        admin,
		brokers:      make(map[int32]struct{}),
	}

	ticker := time.NewTicker(flushMetricsInterval)
	go func() {
		defer func() {
			ticker.Stop()
			monitor.cleanup()
		}()
		for {
			select {
			case <-ctx.Done():
				return
			case <-ticker.C:
				monitor.collectMetrics(ctx)
			}
		}
	}()
}

// cleanup called when the changefeed / processor stop the kafka sink.
func (sm *saramaMetricsMonitor) cleanup() {
	sm.cleanUpProducerMetrics()
	sm.cleanUpBrokerMetrics()
}

func (sm *saramaMetricsMonitor) cleanUpProducerMetrics() {
	batchSizeGauge.
		DeleteLabelValues(sm.changefeedID.Namespace, sm.changefeedID.ID)
	recordSendRateGauge.
		DeleteLabelValues(sm.changefeedID.Namespace, sm.changefeedID.ID)
	recordPerRequestGauge.
		DeleteLabelValues(sm.changefeedID.Namespace, sm.changefeedID.ID)
	compressionRatioGauge.
		DeleteLabelValues(sm.changefeedID.Namespace, sm.changefeedID.ID)
}

func (sm *saramaMetricsMonitor) cleanUpBrokerMetrics() {
	for id := range sm.brokers {
		brokerID := strconv.Itoa(int(id))
		incomingByteRateGauge.
			DeleteLabelValues(sm.changefeedID.Namespace, sm.changefeedID.ID, brokerID)
		outgoingByteRateGauge.
			DeleteLabelValues(sm.changefeedID.Namespace, sm.changefeedID.ID, brokerID)
		requestRateGauge.
			DeleteLabelValues(sm.changefeedID.Namespace, sm.changefeedID.ID, brokerID)
		requestSizeGauge.
			DeleteLabelValues(sm.changefeedID.Namespace, sm.changefeedID.ID, brokerID)
		requestLatencyInMsGauge.
			DeleteLabelValues(sm.changefeedID.Namespace, sm.changefeedID.ID, brokerID)
		requestsInFlightGauge.
			DeleteLabelValues(sm.changefeedID.Namespace, sm.changefeedID.ID, brokerID)
		responseRateGauge.
			DeleteLabelValues(sm.changefeedID.Namespace, sm.changefeedID.ID, brokerID)
		responseSizeGauge.
			DeleteLabelValues(sm.changefeedID.Namespace, sm.changefeedID.ID, brokerID)
	}
}<|MERGE_RESOLUTION|>--- conflicted
+++ resolved
@@ -228,11 +228,7 @@
 
 func (sm *saramaMetricsMonitor) collectBrokers(ctx context.Context) {
 	start := time.Now()
-<<<<<<< HEAD
-	brokers, err := sm.admin.GetAllBrokers(context.Background())
-=======
 	brokers, err := sm.admin.GetAllBrokers(ctx)
->>>>>>> a596281a
 	if err != nil {
 		log.Warn("kafka cluster unreachable, "+
 			"use historical brokers to collect kafka broker level metrics",
