// Copyright 2022 PingCAP, Inc.
//
// Licensed under the Apache License, Version 2.0 (the "License");
// you may not use this file except in compliance with the License.
// You may obtain a copy of the License at
//
//     http://www.apache.org/licenses/LICENSE-2.0
//
// Unless required by applicable law or agreed to in writing, software
// distributed under the License is distributed on an "AS IS" BASIS,
// See the License for the specific language governing permissions and
// limitations under the License.

package tp

import (
	"github.com/pingcap/log"
	"github.com/pingcap/tiflow/cdc/model"
	"github.com/pingcap/tiflow/cdc/scheduler/internal/tp/schedulepb"
	"go.uber.org/zap"
)

// CaptureState is the state of a capture.
//
//      ┌──────────────┐ Heartbeat Resp ┌─────────────┐
//      │ Uninitialize ├───────────────>│ Initialized │
//      └──────┬───────┘                └──────┬──────┘
//             │                               │
//  IsStopping │          ┌──────────┐         │ IsStopping
//             └────────> │ Stopping │ <───────┘
//                        └──────────┘
type CaptureState int

const (
	// CaptureStateUninitialize means the capture status is unknown,
	// no heartbeat response received yet.
	CaptureStateUninitialize CaptureState = 1
	// CaptureStateInitialized means owner has received heartbeat response.
	CaptureStateInitialized CaptureState = 2
	// CaptureStateStopping means the capture is removing, e.g., shutdown.
	CaptureStateStopping CaptureState = 3
)

// CaptureStatus represent capture's status.
type CaptureStatus struct {
	OwnerRev schedulepb.OwnerRevision
	Epoch    schedulepb.ProcessorEpoch
	State    CaptureState
}

func newCaptureStatus(rev schedulepb.OwnerRevision) *CaptureStatus {
	return &CaptureStatus{OwnerRev: rev, State: CaptureStateUninitialize}
}

func (c *CaptureStatus) handleHeartbeatResponse(
	resp *schedulepb.HeartbeatResponse, epoch schedulepb.ProcessorEpoch,
) {
	// Check epoch for initialized captures.
	if c.State != CaptureStateUninitialize && c.Epoch.Epoch != epoch.Epoch {
		log.Warn("tpscheduler: ignore heartbeat response",
			zap.String("epoch", c.Epoch.Epoch),
			zap.String("respEpoch", epoch.Epoch),
			zap.Int64("ownerRev", c.OwnerRev.Revision))
		return
	}

	if c.State == CaptureStateUninitialize {
		c.Epoch = epoch
		c.State = CaptureStateInitialized
	}
	if resp.IsStopping {
		c.State = CaptureStateStopping
	}
}

type captureManager struct {
	OwnerRev schedulepb.OwnerRevision
	Captures map[model.CaptureID]*CaptureStatus

	// A logical clock counter, for heartbeat.
	tickCounter   int
	heartbeatTick int
}

func newCaptureManager(rev schedulepb.OwnerRevision, heartbeatTick int) *captureManager {
	return &captureManager{
		OwnerRev:      rev,
		Captures:      make(map[model.CaptureID]*CaptureStatus),
		heartbeatTick: heartbeatTick,
	}
}

func (c *captureManager) CaptureTableSets() map[model.CaptureID]*CaptureStatus {
	return c.Captures
}

<<<<<<< HEAD
func (c *captureManager) checkAllCaptureInitialized() bool {
	for _, captureStatus := range c.Captures {
		if captureStatus.State == CaptureStateUninitialize {
=======
func (c *captureManager) CheckAllCaptureInitialized() bool {
	for _, captrueStatus := range c.Captures {
		if captrueStatus.State == CaptureStateUninitialize {
>>>>>>> c7c6354e
			return false
		}
	}
	return true
}

func (c *captureManager) Tick() []*schedulepb.Message {
	c.tickCounter++
	if c.tickCounter < c.heartbeatTick {
		return nil
	}
	c.tickCounter = 0
	msgs := make([]*schedulepb.Message, 0, len(c.Captures))
	for to := range c.Captures {
		msgs = append(msgs, &schedulepb.Message{
			To:        to,
			MsgType:   schedulepb.MsgHeartbeat,
			Heartbeat: &schedulepb.Heartbeat{},
		})
	}
	return msgs
}

func (c *captureManager) Poll(
	aliveCaptures map[model.CaptureID]*model.CaptureInfo,
	msgs []*schedulepb.Message,
) []*schedulepb.Message {
	outMsgs := c.onAliveCaptureUpdate(aliveCaptures)
	for _, msg := range msgs {
		if msg.MsgType == schedulepb.MsgHeartbeatResponse {
			captureStatus, ok := c.Captures[msg.From]
			if !ok {
				continue
			}
			captureStatus.handleHeartbeatResponse(
				msg.GetHeartbeatResponse(), msg.Header.ProcessorEpoch)
		}
	}
	return outMsgs
}

func (c *captureManager) onAliveCaptureUpdate(
	aliveCaptures map[model.CaptureID]*model.CaptureInfo,
) []*schedulepb.Message {
	msgs := make([]*schedulepb.Message, 0)
	for id := range aliveCaptures {
		if _, ok := c.Captures[id]; !ok {
			// A new capture.
			c.Captures[id] = newCaptureStatus(c.OwnerRev)
			log.Info("tpscheduler: find a new capture", zap.String("newCapture", id))
			msgs = append(msgs, &schedulepb.Message{
				To:        id,
				MsgType:   schedulepb.MsgHeartbeat,
				Heartbeat: &schedulepb.Heartbeat{},
			})
		}
	}
	return msgs
}<|MERGE_RESOLUTION|>--- conflicted
+++ resolved
@@ -94,15 +94,9 @@
 	return c.Captures
 }
 
-<<<<<<< HEAD
-func (c *captureManager) checkAllCaptureInitialized() bool {
-	for _, captureStatus := range c.Captures {
-		if captureStatus.State == CaptureStateUninitialize {
-=======
 func (c *captureManager) CheckAllCaptureInitialized() bool {
 	for _, captrueStatus := range c.Captures {
 		if captrueStatus.State == CaptureStateUninitialize {
->>>>>>> c7c6354e
 			return false
 		}
 	}
