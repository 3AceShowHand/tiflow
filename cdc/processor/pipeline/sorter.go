--- conflicted
+++ resolved
@@ -89,19 +89,7 @@
 	return n.start(ctx, false, &wg, 0, nil)
 }
 
-<<<<<<< HEAD
 func (n *sorterNode) createSorter(ctx pipeline.NodeContext) (sorter.EventSorter, error) {
-=======
-func (n *sorterNode) start(
-	ctx pipeline.NodeContext, isTableActorMode bool, eg *errgroup.Group,
-	tableActorID actor.ID, tableActorRouter *actor.Router[pmessage.Message],
-) error {
-	n.isTableActorMode = isTableActorMode
-	n.eg = eg
-	stdCtx, cancel := context.WithCancel(ctx)
-	n.cancel = cancel
-	var eventSorter sorter.EventSorter
->>>>>>> 94fc3ca8
 	sortEngine := ctx.ChangefeedVars().Info.Engine
 	switch sortEngine {
 	case model.SortInMemory:
@@ -140,7 +128,10 @@
 	}
 }
 
-func (n *sorterNode) start(ctx pipeline.NodeContext, isTableActorMode bool, eg *errgroup.Group, tableActorID actor.ID, tableActorRouter *actor.Router) error {
+func (n *sorterNode) start(
+	ctx pipeline.NodeContext, isTableActorMode bool, eg *errgroup.Group,
+	tableActorID actor.ID, tableActorRouter *actor.Router[pmessage.Message],
+) error {
 	n.isTableActorMode = isTableActorMode
 	n.eg = eg
 	stdCtx, cancel := context.WithCancel(ctx)
