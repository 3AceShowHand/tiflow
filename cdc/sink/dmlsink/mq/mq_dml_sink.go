// Copyright 2022 PingCAP, Inc.
//
// Licensed under the Apache License, Version 2.0 (the "License");
// you may not use this file except in compliance with the License.
// You may obtain a copy of the License at
//
//     http://www.apache.org/licenses/LICENSE-2.0
//
// Unless required by applicable law or agreed to in writing, software
// distributed under the License is distributed on an "AS IS" BASIS,
// See the License for the specific language governing permissions and
// limitations under the License.

package mq

import (
	"context"
	"sync"

	"github.com/pingcap/errors"
	"github.com/pingcap/failpoint"
	"github.com/pingcap/log"
	"github.com/pingcap/tiflow/cdc/model"
	"github.com/pingcap/tiflow/cdc/sink/dmlsink"
	"github.com/pingcap/tiflow/cdc/sink/dmlsink/mq/dispatcher"
	"github.com/pingcap/tiflow/cdc/sink/dmlsink/mq/dmlproducer"
	"github.com/pingcap/tiflow/cdc/sink/dmlsink/mq/manager"
	"github.com/pingcap/tiflow/cdc/sink/metrics"
	"github.com/pingcap/tiflow/cdc/sink/tablesink/state"
	"github.com/pingcap/tiflow/pkg/config"
	"github.com/pingcap/tiflow/pkg/sink"
	"github.com/pingcap/tiflow/pkg/sink/codec"
	"github.com/pingcap/tiflow/pkg/sink/kafka"
	"go.uber.org/atomic"
	"go.uber.org/zap"
)

// Assert EventSink[E event.TableEvent] implementation
var _ dmlsink.EventSink[*model.SingleTableTxn] = (*dmlSink)(nil)

// dmlSink is the mq sink.
// It will send the events to the MQ system.
type dmlSink struct {
	// id indicates this sink belongs to which processor(changefeed).
	id model.ChangeFeedID
	// protocol indicates the protocol used by this sink.
	protocol config.Protocol

	alive struct {
		sync.RWMutex
		// eventRouter used to route events to the right topic and partition.
		eventRouter *dispatcher.EventRouter
		// topicManager used to manage topics.
		// It is also responsible for creating topics.
		topicManager manager.TopicManager
		worker       *worker
		isDead       bool
	}

	// adminClient is used to query kafka cluster information, it's shared among
	// multiple place, it's sink's responsibility to close it.
	adminClient kafka.ClusterAdminClient

	ctx    context.Context
	cancel context.CancelCauseFunc

	wg   sync.WaitGroup
	dead chan struct{}

	errCh chan error

	scheme string
}

func newDMLSink(
	ctx context.Context,
	changefeedID model.ChangeFeedID,
	producer dmlproducer.DMLProducer,
	adminClient kafka.ClusterAdminClient,
	topicManager manager.TopicManager,
	eventRouter *dispatcher.EventRouter,
	encoderGroup codec.EncoderGroup,
	protocol config.Protocol,
	scheme string,
	errCh chan error,
) *dmlSink {
	ctx, cancel := context.WithCancelCause(ctx)
	statistics := metrics.NewStatistics(ctx, changefeedID, sink.RowSink)
	worker := newWorker(changefeedID, protocol, producer, encoderGroup, statistics)

	s := &dmlSink{
		id:          changefeedID,
		protocol:    protocol,
		adminClient: adminClient,
		ctx:         ctx,
		cancel:      cancel,
		dead:        make(chan struct{}),
		errCh:       errCh,

		scheme: scheme,
	}
	s.alive.eventRouter = eventRouter
	s.alive.topicManager = topicManager
	s.alive.worker = worker

	// Spawn a goroutine to send messages by the worker.
	s.wg.Add(1)
	go func() {
		defer s.wg.Done()
		err := s.alive.worker.run(ctx)

		s.alive.Lock()
		s.alive.isDead = true
		s.alive.worker.close()
		s.alive.Unlock()
		close(s.dead)

		s.handleError(err)
	}()

	return s
}

func (s *dmlSink) handleError(err error) {
	if err != nil && errors.Cause(err) != context.Canceled {
		select {
		case <-s.ctx.Done():
		case s.errCh <- err:
		}
	}
}

// WriteEvents writes events to the sink.
// This is an asynchronously and thread-safe method.
func (s *dmlSink) WriteEvents(txns ...*dmlsink.CallbackableEvent[*model.SingleTableTxn]) error {
	s.alive.RLock()
	defer s.alive.RUnlock()
	if s.alive.isDead {
		return errors.Trace(errors.New("dead dmlSink"))
	}
	// merge the split row callback into one callback
	mergedCallback := func(outCallback func(), totalCount uint64) func() {
		var acked atomic.Uint64
		return func() {
			if acked.Add(1) == totalCount {
				outCallback()
			}
		}
	}
	for _, txn := range txns {
		if txn.GetTableSinkState() != state.TableSinkSinking {
			// The table where the event comes from is in stopping, so it's safe
			// to drop the event directly.
			txn.Callback()
			continue
		}
		callback := mergedCallback(txn.Callback, uint64(len(txn.Event.Rows)))

		for _, row := range txn.Event.Rows {
			topic := s.alive.eventRouter.GetTopicForRowChange(row)
			partitionNum, err := s.alive.topicManager.GetPartitionNum(s.ctx, topic)
			failpoint.Inject("MQSinkGetPartitionError", func() {
				log.Info("failpoint MQSinkGetPartitionError injected", zap.String("changefeedID", s.id.ID))
				err = errors.New("MQSinkGetPartitionError")
			})
			if err != nil {
<<<<<<< HEAD
				s.handleError(err)
				return err
			}
			index, key, err := s.alive.eventRouter.GetPartitionForRowChange(row, partitionNum)
			if err != nil {
				s.handleError(err)
				return err
=======
				s.cancel(err)
				return errors.Trace(err)
>>>>>>> 215162d7
			}
			// This never be blocked because this is an unbounded channel.
			s.alive.worker.msgChan.In() <- mqEvent{
				key: TopicPartitionKey{
					Topic: topic, Partition: index, PartitionKey: key,
				},
				rowEvent: &dmlsink.RowChangeCallbackableEvent{
					Event:     row,
					Callback:  callback,
					SinkState: txn.SinkState,
				},
			}
		}
	}
	return nil
}

// Close closes the sink.
func (s *dmlSink) Close() {
	if s.cancel != nil {
		s.cancel(nil)
	}
	s.wg.Wait()

	s.alive.RLock()
	if s.alive.topicManager != nil {
		s.alive.topicManager.Close()
	}
	s.alive.RUnlock()

	if s.adminClient != nil {
		s.adminClient.Close()
	}
}

// Dead checks whether it's dead or not.
func (s *dmlSink) Dead() <-chan struct{} {
	return s.dead
}

// Scheme returns the scheme of this sink.
func (s *dmlSink) Scheme() string {
	return s.scheme
}<|MERGE_RESOLUTION|>--- conflicted
+++ resolved
@@ -164,18 +164,13 @@
 				err = errors.New("MQSinkGetPartitionError")
 			})
 			if err != nil {
-<<<<<<< HEAD
-				s.handleError(err)
-				return err
+				s.cancel(err)
+				return errors.Trace(err)
 			}
 			index, key, err := s.alive.eventRouter.GetPartitionForRowChange(row, partitionNum)
 			if err != nil {
-				s.handleError(err)
-				return err
-=======
 				s.cancel(err)
 				return errors.Trace(err)
->>>>>>> 215162d7
 			}
 			// This never be blocked because this is an unbounded channel.
 			s.alive.worker.msgChan.In() <- mqEvent{
