--- conflicted
+++ resolved
@@ -50,12 +50,8 @@
 		EncoderConcurrency:       16,
 		Terminator:               config.CRLF,
 		DateSeparator:            config.DateSeparatorNone.String(),
-<<<<<<< HEAD
-		EnablePartitionSeparator: false,
+		EnablePartitionSeparator: true,
 		EnableKafkaSinkV2:        false,
-=======
-		EnablePartitionSeparator: true,
->>>>>>> ab752f4e
 	},
 	Consistent: &ConsistentConfig{
 		Level:             "none",
