--- conflicted
+++ resolved
@@ -25,11 +25,8 @@
 	"github.com/pingcap/log"
 	"github.com/pingcap/tiflow/cdc/model"
 	"github.com/pingcap/tiflow/pkg/errors"
-<<<<<<< HEAD
+	"github.com/pingcap/tiflow/pkg/security"
 	"github.com/pingcap/tiflow/pkg/sink/codec/common"
-=======
-	"github.com/pingcap/tiflow/pkg/security"
->>>>>>> c516156b
 	pkafka "github.com/pingcap/tiflow/pkg/sink/kafka"
 	"github.com/pingcap/tiflow/pkg/util"
 	"github.com/segmentio/kafka-go"
@@ -214,15 +211,6 @@
 		failpointCh:  failpointCh,
 		errorsChan:   make(chan error, 1),
 	}
-<<<<<<< HEAD
-	w.Completion = func(messages []kafka.Message, err error) {
-		if err != nil {
-			aw.errorsChan <- err
-			return
-		}
-		for _, ack := range messages {
-			callback := ack.WriterData.(func())
-=======
 
 	w.Completion = func(messages []kafka.Message, err error) {
 		if err != nil {
@@ -241,16 +229,12 @@
 
 		for _, msg := range messages {
 			callback := msg.WriterData.(func())
->>>>>>> c516156b
 			if callback != nil {
 				callback()
 			}
 		}
 	}
-<<<<<<< HEAD
-=======
-
->>>>>>> c516156b
+
 	return aw, nil
 }
 
@@ -424,27 +408,7 @@
 		// See: https://go.dev/doc/faq#nil_error
 		if err == nil {
 			return nil
-<<<<<<< HEAD
-		case err := <-a.failpointCh:
-			log.Warn("Receive from failpoint chan in kafka producer",
-				zap.String("namespace", a.changefeedID.Namespace),
-				zap.String("changefeed", a.changefeedID.ID),
-				zap.Error(err))
-			return errors.Trace(err)
-		case err := <-a.errorsChan:
-			// We should not wrap a nil pointer if the pointer
-			// is of a subtype of `error` because Go would store the type info
-			// and the resulted `error` variable would not be nil,
-			// which will cause the pkg/error library to malfunction.
-			// See: https://go.dev/doc/faq#nil_error
-			if err == nil {
-				return nil
-			}
-			return errors.WrapError(errors.ErrKafkaAsyncSendMessage, err)
-		}
-=======
 		}
 		return errors.WrapError(errors.ErrKafkaAsyncSendMessage, err)
->>>>>>> c516156b
 	}
 }