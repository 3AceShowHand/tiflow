--- conflicted
+++ resolved
@@ -687,11 +687,7 @@
 			zap.Duration("duration", time.Since(start)))
 		return errors.Trace(err)
 	}
-<<<<<<< HEAD
 	log.Info("processor creates sink",
-=======
-	log.Info("processor creates sink success",
->>>>>>> 39fbe60a
 		zap.String("namespace", p.changefeedID.Namespace),
 		zap.String("changefeed", p.changefeed.ID.ID),
 		zap.Duration("duration", time.Since(start)))
@@ -711,7 +707,7 @@
 	}
 
 	p.initialized = true
-	log.Info("run processor",
+	log.Info("processor initialized",
 		zap.String("capture", p.captureInfo.ID),
 		zap.String("namespace", p.changefeedID.Namespace),
 		zap.String("changefeed", p.changefeedID.ID))
