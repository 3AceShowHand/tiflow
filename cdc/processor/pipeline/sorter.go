// Copyright 2020 PingCAP, Inc.
//
// Licensed under the Apache License, Version 2.0 (the "License");
// you may not use this file except in compliance with the License.
// You may obtain a copy of the License at
//
//     http://www.apache.org/licenses/LICENSE-2.0
//
// Unless required by applicable law or agreed to in writing, software
// distributed under the License is distributed on an "AS IS" BASIS,
// See the License for the specific language governing permissions and
// limitations under the License.

package pipeline

import (
	"context"
	"sync/atomic"
	"time"

	"github.com/pingcap/errors"
	"github.com/pingcap/failpoint"
	"github.com/pingcap/log"
	"github.com/pingcap/tiflow/cdc/entry"
	"github.com/pingcap/tiflow/cdc/model"
	"github.com/pingcap/tiflow/cdc/sorter"
	"github.com/pingcap/tiflow/cdc/sorter/db"
	"github.com/pingcap/tiflow/cdc/sorter/unified"
	"github.com/pingcap/tiflow/pkg/actor"
	"github.com/pingcap/tiflow/pkg/actor/message"
	"github.com/pingcap/tiflow/pkg/config"
	cerror "github.com/pingcap/tiflow/pkg/errors"
	"github.com/pingcap/tiflow/pkg/pipeline"
	pmessage "github.com/pingcap/tiflow/pkg/pipeline/message"
	"github.com/pingcap/tiflow/pkg/retry"
	"github.com/tikv/client-go/v2/oracle"
	pd "github.com/tikv/pd/client"
	"go.uber.org/zap"
	"golang.org/x/sync/errgroup"
)

type sorterNode struct {
	pdClient pd.Client
	sorter   sorter.EventSorter

	tableID   model.TableID
	tableName string // quoted schema and table, used in metrics only

	// for per-table flow control
	flowController tableFlowController

	mounter entry.Mounter

	eg     *errgroup.Group
	cancel context.CancelFunc

	// The latest resolved ts that sorter has received.
	// once the resolvedTs advanced, the sorter is fully prepared.
	resolvedTs model.Ts

	// The latest barrier ts that sorter has received.
	barrierTs model.Ts

	state      *TableState
	preparedCh chan struct{}

	// started indicate that the sink is really replicating, not idle.
	started int32
	// startTsCh is used to receive start-ts for sink
	startTsCh chan model.Ts

	redoLogEnabled bool
	changefeed     model.ChangeFeedID
	// remainEvents record the amount of event remain in sorter engine
	remainEvents int64
}

func newSorterNode(
	tableName string, tableID model.TableID, startTs model.Ts,
	flowController tableFlowController, mounter entry.Mounter,
	state *TableState, changefeed model.ChangeFeedID, redoLogEnabled bool,
	pdClient pd.Client,
) *sorterNode {
	return &sorterNode{
		tableName:      tableName,
		tableID:        tableID,
		flowController: flowController,
		mounter:        mounter,
		resolvedTs:     startTs,
		barrierTs:      startTs,
		state:          state,
		preparedCh:     make(chan struct{}, 1),
		startTsCh:      make(chan model.Ts, 1),
		redoLogEnabled: redoLogEnabled,
		pdClient:       pdClient,

		changefeed: changefeed,
	}
}

func createSorter(ctx pipeline.NodeContext, tableName string, tableID model.TableID) (sorter.EventSorter, error) {
	sortEngine := ctx.ChangefeedVars().Info.Engine
	switch sortEngine {
	// `file` and `memory` become aliases of `unified` for backward compatibility.
	case model.SortInMemory, model.SortUnified, model.SortInFile:
		if sortEngine == model.SortInMemory {
			log.Warn("Memory sorter is deprecated so we use unified sorter by default.",
				zap.String("namespace", ctx.ChangefeedVars().ID.Namespace),
				zap.String("changefeed", ctx.ChangefeedVars().ID.ID),
				zap.String("tableName", tableName))
		}
		if sortEngine == model.SortInFile {
			log.Warn("File sorter is obsolete and replaced by unified sorter. Please revise your changefeed settings.",
				zap.String("namespace", ctx.ChangefeedVars().ID.Namespace),
				zap.String("changefeed", ctx.ChangefeedVars().ID.ID),
				zap.String("tableName", tableName))
		}

		if config.GetGlobalServerConfig().Debug.EnableDBSorter {
			startTs := ctx.ChangefeedVars().Info.StartTs
			ssystem := ctx.GlobalVars().SorterSystem
			dbActorID := ssystem.DBActorID(uint64(tableID))
			compactScheduler := ctx.GlobalVars().SorterSystem.CompactScheduler()
			levelSorter, err := db.NewSorter(
				ctx, ctx.ChangefeedVars().ID, tableID, startTs, ssystem.DBRouter, dbActorID,
				ssystem.WriterSystem, ssystem.WriterRouter,
				ssystem.ReaderSystem, ssystem.ReaderRouter,
				compactScheduler, config.GetGlobalServerConfig().Debug.DB)
			if err != nil {
				return nil, err
			}
			return levelSorter, nil
		}
		// Sorter dir has been set and checked when server starts.
		// See https://github.com/pingcap/tiflow/blob/9dad09/cdc/server.go#L275
		sortDir := config.GetGlobalServerConfig().Sorter.SortDir
		unifiedSorter, err := unified.NewUnifiedSorter(sortDir, ctx.ChangefeedVars().ID, tableName, tableID)
		if err != nil {
			return nil, err
		}
		return unifiedSorter, nil
	default:
		return nil, cerror.ErrUnknownSortEngine.GenWithStackByArgs(sortEngine)
	}
}

func (n *sorterNode) start(
	ctx pipeline.NodeContext, eg *errgroup.Group,
	tableActorID actor.ID, tableActorRouter *actor.Router[pmessage.Message],
	eventSorter sorter.EventSorter,
) error {
	n.eg = eg
	stdCtx, cancel := context.WithCancel(ctx)
	n.cancel = cancel

	failpoint.Inject("ProcessorAddTableError", func() {
		failpoint.Return(errors.New("processor add table injected error"))
	})
	n.eg.Go(func() error {
		ctx.Throw(errors.Trace(eventSorter.Run(stdCtx)))
		return nil
	})
	n.eg.Go(func() error {
		lastSentResolvedTs := uint64(0)
		lastSendResolvedTsTime := time.Now() // the time at which we last sent a resolved-ts.
		lastCRTs := uint64(0)                // the commit-ts of the last row changed we sent.

		resolvedTsInterpolateFunc := func(commitTs uint64) {
			// checks the condition: cur_event_commit_ts > prev_event_commit_ts > last_resolved_ts
			// If this is true, it implies that (1) the last transaction has finished, and we are
			// processing the first event in a new transaction, (2) a resolved-ts is safe to be
			// sent, but it has not yet. This means that we can interpolate prev_event_commit_ts
			// as a resolved-ts, improving the frequency at which the sink flushes.
			if lastCRTs > lastSentResolvedTs && commitTs > lastCRTs {
				lastSentResolvedTs = lastCRTs
				lastSendResolvedTsTime = time.Now()
				msg := model.NewResolvedPolymorphicEvent(0, lastSentResolvedTs)
				ctx.SendToNextNode(pmessage.PolymorphicEventMessage(msg))
			}
		}

		select {
		case <-stdCtx.Done():
			return nil
		case <-n.preparedCh:
<<<<<<< HEAD
			log.Info("table is prepared",
=======
			log.Debug("table is prepared",
				zap.Int64("tableID", n.tableID),
				zap.String("tableName", n.tableName),
>>>>>>> 075dbf50
				zap.String("namespace", n.changefeed.Namespace),
				zap.String("changefeed", n.changefeed.ID),
				zap.Int64("tableID", n.tableID),
				zap.String("tableName", n.tableName))
		}

		// The latest ts from PD when the table becomes replicating.
		var replicateTs model.Ts
		// Sink should start replicating data to downstream from the start ts.
		var startTs model.Ts
		select {
		case <-stdCtx.Done():
			return nil
		case startTs = <-n.startTsCh:
			backoffBaseDelayInMs := int64(100)
			totalRetryDuration := 10 * time.Second
			start := time.Now()
			err := retry.Do(stdCtx, func() error {
				phy, logic, err := n.pdClient.GetTS(ctx)
				if err != nil {
					return errors.Trace(err)
				}
				replicateTs = oracle.ComposeTS(phy, logic)
				return nil
			}, retry.WithBackoffBaseDelay(backoffBaseDelayInMs),
				retry.WithTotalRetryDuratoin(totalRetryDuration),
				retry.WithIsRetryableErr(cerror.IsRetryableError))
			if err != nil {
				return errors.Trace(err)
			}
			log.Info("table is replicating",
				zap.String("namespace", n.changefeed.Namespace),
				zap.String("changefeed", n.changefeed.ID),
				zap.Int64("tableID", n.tableID),
				zap.String("tableName", n.tableName),
				zap.Uint64("replicateTs", replicateTs),
				zap.Uint64("startTs", startTs),
				zap.Duration("duration", time.Since(start)))
		}

		n.state.Store(TableStateReplicating)
		eventSorter.EmitStartTs(stdCtx, startTs)

		for {
			// We must call `sorter.Output` before receiving resolved events.
			// Skip calling `sorter.Output` and caching output channel may fail
			// to receive any events.
			output := eventSorter.Output()
			select {
			case <-stdCtx.Done():
				return nil
			case msg, ok := <-output:
				if !ok {
					// sorter output channel closed
					return nil
				}

				if msg == nil || msg.RawKV == nil {
					log.Panic("unexpected empty msg", zap.Any("msg", msg))
				}

				if msg.CRTs < startTs {
					// Ignore messages are less than initial checkpoint ts.
					log.Debug("sorterNode: ignore sorter output event",
						zap.Uint64("CRTs", msg.CRTs), zap.Uint64("startTs", startTs))
					continue
				}

				if msg.RawKV.OpType != model.OpTypeResolved {
					atomic.AddInt64(&n.remainEvents, -1)
					ignored, err := n.mounter.DecodeEvent(ctx, msg)
					if err != nil {
						log.Error("Got an error from mounter, sorter stop",
							zap.String("namespace", n.changefeed.Namespace),
							zap.String("changefeed", n.changefeed.ID),
							zap.Int64("tableID", n.tableID),
							zap.String("tableName", n.tableName),
							zap.Error(err))
						ctx.Throw(err)
						return errors.Trace(err)
					}
					if ignored {
						continue
					}
					commitTs := msg.CRTs
					// We interpolate a resolved-ts if none has been sent for some time.
					if time.Since(lastSendResolvedTsTime) > resolvedTsInterpolateInterval {
						resolvedTsInterpolateFunc(commitTs)
					}

					// For all rows, we add table replicate ts, so mysql sink can
					// determine when to turn off safe-mode.
					msg.Row.ReplicatingTs = replicateTs
					// We calculate memory consumption by RowChangedEvent size.
					// It's much larger than RawKVEntry.
					size := uint64(msg.Row.ApproximateBytes())
					// NOTE when redo log enabled, we allow the quota to be exceeded if blocking
					// means interrupting a transaction. Otherwise the pipeline would deadlock.
					err = n.flowController.Consume(msg, size, func(batchID uint64) error {
						if commitTs > lastCRTs {
							// If we are blocking, we send a Resolved Event here to elicit a sink-flush.
							// Not sending a Resolved Event here will very likely deadlock the pipeline.
							resolvedTsInterpolateFunc(commitTs)
						} else if commitTs == lastCRTs {
							// send batch resolve event
							msg := model.NewResolvedPolymorphicEvent(0, lastCRTs)
							msg.Resolved = &model.ResolvedTs{
								Ts:      commitTs,
								Mode:    model.BatchResolvedMode,
								BatchID: batchID,
							}
							ctx.SendToNextNode(pmessage.PolymorphicEventMessage(msg))
						} else {
							log.Panic("flow control blocked, report a bug",
								zap.Uint64("commitTs", commitTs),
								zap.Uint64("lastCommitTs", lastCRTs),
								zap.Uint64("lastSentResolvedTs", lastSentResolvedTs))
						}
						return nil
					})
					if err != nil {
						if cerror.ErrFlowControllerAborted.Equal(err) {
							log.Debug("flow control cancelled for table",
								zap.Int64("tableID", n.tableID),
								zap.String("tableName", n.tableName))
						} else {
							ctx.Throw(err)
						}
						return nil
					}
					lastCRTs = msg.CRTs
				} else {
					// handle OpTypeResolved
					if msg.CRTs < lastSentResolvedTs {
						continue
					}
					tickMsg := message.ValueMessage(pmessage.TickMessage())
					_ = tableActorRouter.Send(tableActorID, tickMsg)
					lastSentResolvedTs = msg.CRTs
					lastSendResolvedTsTime = time.Now()
				}
				ctx.SendToNextNode(pmessage.PolymorphicEventMessage(msg))
			}
		}
	})
	n.sorter = eventSorter
	return nil
}

// handleRawEvent process the raw kv event,send it to sorter
func (n *sorterNode) handleRawEvent(ctx context.Context, event *model.PolymorphicEvent) {
	rawKV := event.RawKV
	if rawKV != nil && rawKV.OpType == model.OpTypeResolved {
		// Puller resolved ts should not fall back.
		resolvedTs := rawKV.CRTs
		oldResolvedTs := atomic.SwapUint64(&n.resolvedTs, resolvedTs)
		if oldResolvedTs > resolvedTs {
			log.Panic("resolved ts regression",
				zap.Int64("tableID", n.tableID),
				zap.Uint64("resolvedTs", resolvedTs),
				zap.Uint64("oldResolvedTs", oldResolvedTs))
		}
		atomic.StoreUint64(&n.resolvedTs, rawKV.CRTs)

		if resolvedTs > n.BarrierTs() && !n.redoLogEnabled {
			// Do not send resolved ts events that is larger than
			// barrier ts.
			// When DDL puller stall, resolved events that outputted by
			// sorter may pile up in memory, as they have to wait DDL.
			//
			// Disabled if redolog is on, it requires sink reports
			// resolved ts, conflicts to this change.
			// TODO: Remove redolog check once redolog decouples for global
			//       resolved ts.
			event = model.NewResolvedPolymorphicEvent(0, n.BarrierTs())
		}
		// sorterNode is preparing, and a resolved ts greater than the `sorterNode`
		// startTs (which is used to initialize the `sorterNode.resolvedTs`) received,
		// this indicates that all regions connected,
		// and sorter have data can be consumed by downstream.
		if n.state.Load() == TableStatePreparing {
			log.Debug("sorterNode, first resolved event received",
				zap.String("namespace", n.changefeed.Namespace),
				zap.String("changefeed", n.changefeed.ID),
				zap.Int64("tableID", n.tableID),
				zap.Uint64("resolvedTs", resolvedTs))
			n.state.Store(TableStatePrepared)
			close(n.preparedCh)
		}
	} else {
		atomic.AddInt64(&n.remainEvents, 1)
	}
	n.sorter.AddEntry(ctx, event)
}

func (n *sorterNode) updateBarrierTs(barrierTs model.Ts) {
	if barrierTs > n.BarrierTs() {
		atomic.StoreUint64(&n.barrierTs, barrierTs)
	}
}

func (n *sorterNode) releaseResource(changefeedID model.ChangeFeedID) {
	// Since the flowController is implemented by `Cond`, it is not cancelable by a context
	// the flowController will be blocked in a background goroutine,
	// We need to abort the flowController manually in the nodeRunner
	n.flowController.Abort()
}

func (n *sorterNode) ResolvedTs() model.Ts {
	return atomic.LoadUint64(&n.resolvedTs)
}

// BarrierTs returns the sorter barrierTs
func (n *sorterNode) BarrierTs() model.Ts {
	return atomic.LoadUint64(&n.barrierTs)
}

func (n *sorterNode) State() TableState { return n.state.Load() }

func (n *sorterNode) remainEvent() int64 {
	return atomic.LoadInt64(&n.remainEvents)
}<|MERGE_RESOLUTION|>--- conflicted
+++ resolved
@@ -183,13 +183,9 @@
 		case <-stdCtx.Done():
 			return nil
 		case <-n.preparedCh:
-<<<<<<< HEAD
-			log.Info("table is prepared",
-=======
 			log.Debug("table is prepared",
 				zap.Int64("tableID", n.tableID),
 				zap.String("tableName", n.tableName),
->>>>>>> 075dbf50
 				zap.String("namespace", n.changefeed.Namespace),
 				zap.String("changefeed", n.changefeed.ID),
 				zap.Int64("tableID", n.tableID),
