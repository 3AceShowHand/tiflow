// Copyright 2020 PingCAP, Inc.
//
// Licensed under the Apache License, Version 2.0 (the "License");
// you may not use this file except in compliance with the License.
// You may obtain a copy of the License at
//
//     http://www.apache.org/licenses/LICENSE-2.0
//
// Unless required by applicable law or agreed to in writing, software
// distributed under the License is distributed on an "AS IS" BASIS,
// See the License for the specific language governing permissions and
// limitations under the License.

package kafka

import (
	"context"
	"fmt"
	"regexp"
	"strconv"
	"strings"
	"sync"
	"sync/atomic"
	"time"

	"github.com/Shopify/sarama"
	"github.com/pingcap/errors"
	"github.com/pingcap/failpoint"
	"github.com/pingcap/log"
	"github.com/pingcap/tiflow/cdc/model"
	"github.com/pingcap/tiflow/cdc/sink/codec"
	cerror "github.com/pingcap/tiflow/pkg/errors"
	"github.com/pingcap/tiflow/pkg/kafka"
	"github.com/pingcap/tiflow/pkg/notify"
	"github.com/pingcap/tiflow/pkg/util"
	"go.uber.org/zap"
)

const (
	// defaultPartitionNum specifies the default number of partitions when we create the topic.
	defaultPartitionNum = 3
)

const (
	kafkaProducerRunning = 0
	kafkaProducerClosing = 1
)

type kafkaSaramaProducer struct {
	// clientLock is used to protect concurrent access of asyncProducer and syncProducer.
	// Since we don't close these two clients (which have an input chan) from the
	// sender routine, data race or send on closed chan could happen.
	clientLock    sync.RWMutex
	client        sarama.Client
	asyncProducer sarama.AsyncProducer
	syncProducer  sarama.SyncProducer

	// producersReleased records whether asyncProducer and syncProducer have been closed properly
	producersReleased bool
	topic             string
	partitionNum      int32

	partitionOffset []struct {
		flushed uint64
		sent    uint64
	}
	flushedNotifier *notify.Notifier
	flushedReceiver *notify.Receiver

	failpointCh chan error

	closeCh chan struct{}
	// atomic flag indicating whether the producer is closing
	closing kafkaProducerClosingFlag

<<<<<<< HEAD
	metricsMonitor *saramaMetricsMonitor
=======
	role util.Role
	id   model.ChangeFeedID
>>>>>>> 1c1015b0
}

type kafkaProducerClosingFlag = int32

func (k *kafkaSaramaProducer) AsyncSendMessage(ctx context.Context, message *codec.MQMessage, partition int32) error {
	k.clientLock.RLock()
	defer k.clientLock.RUnlock()

	// Checks whether the producer is closing.
	// The atomic flag must be checked under `clientLock.RLock()`
	if atomic.LoadInt32(&k.closing) == kafkaProducerClosing {
		return nil
	}

	msg := &sarama.ProducerMessage{
		Topic:     k.topic,
		Key:       sarama.ByteEncoder(message.Key),
		Value:     sarama.ByteEncoder(message.Value),
		Partition: partition,
	}
	msg.Metadata = atomic.AddUint64(&k.partitionOffset[partition].sent, 1)

	failpoint.Inject("KafkaSinkAsyncSendError", func() {
		// simulate sending message to input channel successfully but flushing
		// message to Kafka meets error
		log.Info("failpoint error injected", zap.String("changefeed", k.id), zap.Any("role", k.role))
		k.failpointCh <- errors.New("kafka sink injected error")
		failpoint.Return(nil)
	})

	failpoint.Inject("SinkFlushDMLPanic", func() {
		time.Sleep(time.Second)
		log.Panic("SinkFlushDMLPanic",
			zap.String("changefeed", k.id), zap.Any("role", k.role))
	})

	select {
	case <-ctx.Done():
		return ctx.Err()
	case <-k.closeCh:
		return nil
	case k.asyncProducer.Input() <- msg:
	}
	return nil
}

func (k *kafkaSaramaProducer) SyncBroadcastMessage(ctx context.Context, message *codec.MQMessage) error {
	k.clientLock.RLock()
	defer k.clientLock.RUnlock()
	msgs := make([]*sarama.ProducerMessage, k.partitionNum)
	for i := 0; i < int(k.partitionNum); i++ {
		msgs[i] = &sarama.ProducerMessage{
			Topic:     k.topic,
			Key:       sarama.ByteEncoder(message.Key),
			Value:     sarama.ByteEncoder(message.Value),
			Partition: int32(i),
		}
	}
	select {
	case <-ctx.Done():
		return ctx.Err()
	case <-k.closeCh:
		return nil
	default:
		err := k.syncProducer.SendMessages(msgs)
		return cerror.WrapError(cerror.ErrKafkaSendMessage, err)
	}
}

func (k *kafkaSaramaProducer) Flush(ctx context.Context) error {
	targetOffsets := make([]uint64, k.partitionNum)
	for i := 0; i < len(k.partitionOffset); i++ {
		targetOffsets[i] = atomic.LoadUint64(&k.partitionOffset[i].sent)
	}

	noEventsToFLush := true
	for i, target := range targetOffsets {
		if target > atomic.LoadUint64(&k.partitionOffset[i].flushed) {
			noEventsToFLush = false
			break
		}
	}
	if noEventsToFLush {
		// no events to flush
		return nil
	}

	// checkAllPartitionFlushed checks whether data in each partition is flushed
	checkAllPartitionFlushed := func() bool {
		for i, target := range targetOffsets {
			if target > atomic.LoadUint64(&k.partitionOffset[i].flushed) {
				return false
			}
		}
		return true
	}

flushLoop:
	for {
		select {
		case <-ctx.Done():
			return ctx.Err()
		case <-k.closeCh:
			if checkAllPartitionFlushed() {
				return nil
			}
			return cerror.ErrKafkaFlushUnfinished.GenWithStackByArgs()
		case <-k.flushedReceiver.C:
			if !checkAllPartitionFlushed() {
				continue flushLoop
			}
			return nil
		}
	}
}

func (k *kafkaSaramaProducer) GetPartitionNum() int32 {
	return k.partitionNum
}

// stop closes the closeCh to signal other routines to exit
// It SHOULD NOT be called under `clientLock`.
func (k *kafkaSaramaProducer) stop() {
	if atomic.SwapInt32(&k.closing, kafkaProducerClosing) == kafkaProducerClosing {
		return
	}
	log.Info("kafka producer closing...", zap.String("changefeed", k.id), zap.Any("role", k.role))
	close(k.closeCh)
}

// Close closes the sync and async clients.
func (k *kafkaSaramaProducer) Close() error {
	log.Info("stop the kafka producer", zap.String("changefeed", k.id), zap.Any("role", k.role))
	k.stop()

	k.clientLock.Lock()
	defer k.clientLock.Unlock()

	if k.producersReleased {
		// We need to guard against double closing the clients,
		// which could lead to panic.
		return nil
	}
	k.producersReleased = true

	// `client` is mainly used by `asyncProducer` to fetch metadata and other related
	// operations. When we close the `kafkaSaramaProducer`, TiCDC no need to make sure
	// that buffered messages flushed.
	// Consider the situation that the broker does not respond, If the client is not
	// closed, `asyncProducer.Close()` would waste a mount of time to try flush all messages.
	// To prevent the scenario mentioned above, close client first.
	start := time.Now()
	if err := k.client.Close(); err != nil {
		log.Error("close sarama client with error", zap.Error(err),
			zap.Duration("duration", time.Since(start)),
			zap.String("changefeed", k.id), zap.Any("role", k.role))
	} else {
		log.Info("sarama client closed", zap.Duration("duration", time.Since(start)),
			zap.String("changefeed", k.id), zap.Any("role", k.role))
	}

	start = time.Now()
	err := k.asyncProducer.Close()
	if err != nil {
		log.Error("close async client with error", zap.Error(err),
			zap.Duration("duration", time.Since(start)),
			zap.String("changefeed", k.id), zap.Any("role", k.role))
	} else {
		log.Info("async client closed", zap.Duration("duration", time.Since(start)),
			zap.String("changefeed", k.id), zap.Any("role", k.role))
	}
	start = time.Now()
	err = k.syncProducer.Close()
	if err != nil {
		log.Error("close sync client with error", zap.Error(err),
			zap.Duration("duration", time.Since(start)),
			zap.String("changefeed", k.id), zap.Any("role", k.role))
	} else {
		log.Info("sync client closed", zap.Duration("duration", time.Since(start)),
			zap.String("changefeed", k.id), zap.Any("role", k.role))
	}

	k.metricsMonitor.Cleanup()
	return nil
}

func (k *kafkaSaramaProducer) run(ctx context.Context) error {
	defer func() {
		k.flushedReceiver.Stop()
		log.Info("stop the kafka producer",
			zap.String("changefeed", k.id), zap.Any("role", k.role))
		k.stop()
	}()
	ticker := time.NewTicker(2 * time.Second)
	for {
		select {
		case <-ctx.Done():
			return ctx.Err()
		case <-k.closeCh:
			return nil
		case <-ticker.C:
			k.metricsMonitor.Refresh()
		case err := <-k.failpointCh:
			log.Warn("receive from failpoint chan", zap.Error(err),
				zap.String("changefeed", k.id), zap.Any("role", k.role))
			return err
		case msg := <-k.asyncProducer.Successes():
			if msg == nil || msg.Metadata == nil {
				continue
			}
			flushedOffset := msg.Metadata.(uint64)
			atomic.StoreUint64(&k.partitionOffset[msg.Partition].flushed, flushedOffset)
			k.flushedNotifier.Notify()
		case err := <-k.asyncProducer.Errors():
			// We should not wrap a nil pointer if the pointer is of a subtype of `error`
			// because Go would store the type info and the resulted `error` variable would not be nil,
			// which will cause the pkg/error library to malfunction.
			if err == nil {
				return nil
			}
			return cerror.WrapError(cerror.ErrKafkaAsyncSendMessage, err)
		}
	}
}

var (
	newSaramaConfigImpl                                 = newSaramaConfig
	NewAdminClientImpl  kafka.ClusterAdminClientCreator = kafka.NewSaramaAdminClient
)

// NewKafkaSaramaProducer creates a kafka sarama producer
func NewKafkaSaramaProducer(ctx context.Context, topic string, config *Config,
	opts map[string]string, errCh chan error) (*kafkaSaramaProducer, error) {
	changefeedID := util.ChangefeedIDFromCtx(ctx)
	role := util.RoleFromCtx(ctx)
	log.Info("Starting kafka sarama producer ...", zap.Any("config", config),
		zap.String("changefeed", changefeedID), zap.Any("role", role))

	cfg, err := newSaramaConfigImpl(ctx, config)
	if err != nil {
		return nil, err
	}

	admin, err := NewAdminClientImpl(config.BrokerEndpoints, cfg)
	if err != nil {
		return nil, cerror.WrapError(cerror.ErrKafkaNewSaramaProducer, err)
	}
	defer func() {
		if err := admin.Close(); err != nil {
			log.Warn("close kafka cluster admin failed", zap.Error(err),
				zap.String("changefeed", changefeedID), zap.Any("role", role))
		}
	}()

	if err := validateAndCreateTopic(admin, topic, config, cfg, opts); err != nil {
		return nil, cerror.WrapError(cerror.ErrKafkaNewSaramaProducer, err)
	}

	client, err := sarama.NewClient(config.BrokerEndpoints, cfg)
	if err != nil {
		return nil, cerror.WrapError(cerror.ErrKafkaNewSaramaProducer, err)
	}

	asyncProducer, err := sarama.NewAsyncProducerFromClient(client)
	if err != nil {
		return nil, cerror.WrapError(cerror.ErrKafkaNewSaramaProducer, err)
	}

	syncProducer, err := sarama.NewSyncProducerFromClient(client)
	if err != nil {
		return nil, cerror.WrapError(cerror.ErrKafkaNewSaramaProducer, err)
	}

	notifier := new(notify.Notifier)
	flushedReceiver, err := notifier.NewReceiver(50 * time.Millisecond)
	if err != nil {
		return nil, err
	}
	k := &kafkaSaramaProducer{
		client:        client,
		asyncProducer: asyncProducer,
		syncProducer:  syncProducer,
		topic:         topic,
		partitionNum:  config.PartitionNum,
		partitionOffset: make([]struct {
			flushed uint64
			sent    uint64
		}, config.PartitionNum),
		flushedNotifier: notifier,
		flushedReceiver: flushedReceiver,
		closeCh:         make(chan struct{}),
		failpointCh:     make(chan error, 1),
		closing:         kafkaProducerRunning,

<<<<<<< HEAD
		metricsMonitor: NewSaramaMetricsMonitor(cfg.MetricRegistry,
			util.CaptureAddrFromCtx(ctx), util.ChangefeedIDFromCtx(ctx)),
=======
		id:   changefeedID,
		role: role,
>>>>>>> 1c1015b0
	}
	go func() {
		if err := k.run(ctx); err != nil && errors.Cause(err) != context.Canceled {
			select {
			case <-ctx.Done():
				return
			case errCh <- err:
			default:
				log.Error("error channel is full", zap.Error(err),
					zap.String("changefeed", k.id), zap.Any("role", role))
			}
		}
	}()
	return k, nil
}

var (
	validClientID     = regexp.MustCompile(`\A[A-Za-z0-9._-]+\z`)
	commonInvalidChar = regexp.MustCompile(`[\?:,"]`)
)

func kafkaClientID(role, captureAddr, changefeedID, configuredClientID string) (clientID string, err error) {
	if configuredClientID != "" {
		clientID = configuredClientID
	} else {
		clientID = fmt.Sprintf("TiCDC_sarama_producer_%s_%s_%s", role, captureAddr, changefeedID)
		clientID = commonInvalidChar.ReplaceAllString(clientID, "_")
	}
	if !validClientID.MatchString(clientID) {
		return "", cerror.ErrKafkaInvalidClientID.GenWithStackByArgs(clientID)
	}
	return
}

func validateAndCreateTopic(admin kafka.ClusterAdminClient, topic string, config *Config, saramaConfig *sarama.Config,
	opts map[string]string) error {
	topics, err := admin.ListTopics()
	if err != nil {
		return cerror.WrapError(cerror.ErrKafkaNewSaramaProducer, err)
	}

	err = validateMinInsyncReplicas(admin, topics, topic, int(config.ReplicationFactor))
	if err != nil {
		return cerror.ErrKafkaInvalidConfig.Wrap(err).GenWithStack(
			"because TiCDC Kafka producer's `request.required.acks` defaults to -1, " +
				"TiCDC cannot deliver messages when the `replication-factor` is less than `min.insync.replicas`")
	}

	info, exists := topics[topic]
	// once we have found the topic, no matter `auto-create-topic`, make sure user input parameters are valid.
	if exists {
		// make sure that producer's `MaxMessageBytes` smaller than topic's `max.message.bytes`
		topicMaxMessageBytesStr, err := getTopicConfig(admin, info, kafka.TopicMaxMessageBytesConfigName,
			kafka.BrokerMessageMaxBytesConfigName)
		if err != nil {
			return cerror.WrapError(cerror.ErrKafkaNewSaramaProducer, err)
		}
		topicMaxMessageBytes, err := strconv.Atoi(topicMaxMessageBytesStr)
		if err != nil {
			return cerror.WrapError(cerror.ErrKafkaNewSaramaProducer, err)
		}

		if topicMaxMessageBytes < config.MaxMessageBytes {
			log.Warn("topic's `max.message.bytes` less than the `max-message-bytes`,"+
				"use topic's `max.message.bytes` to initialize the Kafka producer",
				zap.Int("max.message.bytes", topicMaxMessageBytes),
				zap.Int("max-message-bytes", config.MaxMessageBytes))
			saramaConfig.Producer.MaxMessageBytes = topicMaxMessageBytes
		}
		opts["max-message-bytes"] = strconv.Itoa(saramaConfig.Producer.MaxMessageBytes)

		// no need to create the topic, but we would have to log user if they found enter wrong topic name later
		if config.AutoCreate {
			log.Warn("topic already exist, TiCDC will not create the topic",
				zap.String("topic", topic), zap.Any("detail", info))
		}

		if err := config.setPartitionNum(info.NumPartitions); err != nil {
			return errors.Trace(err)
		}

		return nil
	}

	if !config.AutoCreate {
		return cerror.ErrKafkaInvalidConfig.GenWithStack("`auto-create-topic` is false, and topic not found")
	}

	brokerMessageMaxBytesStr, err := getBrokerConfig(admin, kafka.BrokerMessageMaxBytesConfigName)
	if err != nil {
		log.Warn("TiCDC cannot find `message.max.bytes` from broker's configuration")
		return errors.Trace(err)
	}
	brokerMessageMaxBytes, err := strconv.Atoi(brokerMessageMaxBytesStr)
	if err != nil {
		return cerror.WrapError(cerror.ErrKafkaNewSaramaProducer, err)
	}

	// when create the topic, `max.message.bytes` is decided by the broker,
	// it would use broker's `message.max.bytes` to set topic's `max.message.bytes`.
	// TiCDC need to make sure that the producer's `MaxMessageBytes` won't larger than
	// broker's `message.max.bytes`.
	if brokerMessageMaxBytes < config.MaxMessageBytes {
		log.Warn("broker's `message.max.bytes` less than the `max-message-bytes`,"+
			"use broker's `message.max.bytes` to initialize the Kafka producer",
			zap.Int("message.max.bytes", brokerMessageMaxBytes),
			zap.Int("max-message-bytes", config.MaxMessageBytes))
		saramaConfig.Producer.MaxMessageBytes = brokerMessageMaxBytes
	}
	opts["max-message-bytes"] = strconv.Itoa(saramaConfig.Producer.MaxMessageBytes)

	// topic not exists yet, and user does not specify the `partition-num` in the sink uri.
	if config.PartitionNum == 0 {
		config.PartitionNum = defaultPartitionNum
		log.Warn("partition-num is not set, use the default partition count",
			zap.String("topic", topic), zap.Int32("partitions", config.PartitionNum))
	}

	err = admin.CreateTopic(topic, &sarama.TopicDetail{
		NumPartitions:     config.PartitionNum,
		ReplicationFactor: config.ReplicationFactor,
	}, false)
	// TODO identify the cause of "Topic with this name already exists"
	if err != nil && !strings.Contains(err.Error(), "already exists") {
		return cerror.WrapError(cerror.ErrKafkaNewSaramaProducer, err)
	}

	log.Info("TiCDC create the topic",
		zap.Int32("partition-num", config.PartitionNum),
		zap.Int16("replication-factor", config.ReplicationFactor))

	return nil
}

func validateMinInsyncReplicas(admin kafka.ClusterAdminClient,
	topics map[string]sarama.TopicDetail, topic string, replicationFactor int) error {
	minInsyncReplicasConfigGetter := func() (string, bool, error) {
		info, exists := topics[topic]
		if exists {
			minInsyncReplicasStr, err := getTopicConfig(admin, info,
				kafka.MinInsyncReplicasConfigName,
				kafka.MinInsyncReplicasConfigName)
			if err != nil {
				return "", true, err
			}
			return minInsyncReplicasStr, true, nil
		}

		minInsyncReplicasStr, err := getBrokerConfig(admin, kafka.MinInsyncReplicasConfigName)
		if err != nil {
			return "", false, err
		}

		return minInsyncReplicasStr, false, nil
	}

	minInsyncReplicasStr, exists, err := minInsyncReplicasConfigGetter()
	if err != nil {
		return err
	}
	minInsyncReplicas, err := strconv.Atoi(minInsyncReplicasStr)
	if err != nil {
		return err
	}

	configFrom := "topic"
	if !exists {
		configFrom = "broker"
	}

	if replicationFactor < minInsyncReplicas {
		msg := fmt.Sprintf("`replication-factor` cannot be smaller than the `%s` of %s",
			kafka.MinInsyncReplicasConfigName, configFrom)
		log.Error(msg, zap.Int("replicationFactor", replicationFactor),
			zap.Int("minInsyncReplicas", minInsyncReplicas))
		return errors.New(msg)
	}

	return nil
}

// getBrokerConfig gets broker config by name.
func getBrokerConfig(admin kafka.ClusterAdminClient, brokerConfigName string) (string, error) {
	_, controllerID, err := admin.DescribeCluster()
	if err != nil {
		return "", err
	}

	configEntries, err := admin.DescribeConfig(sarama.ConfigResource{
		Type:        sarama.BrokerResource,
		Name:        strconv.Itoa(int(controllerID)),
		ConfigNames: []string{brokerConfigName},
	})
	if err != nil {
		return "", err
	}

	if len(configEntries) == 0 || configEntries[0].Name != brokerConfigName {
		return "", errors.New(fmt.Sprintf(
			"cannot find the `%s` from the broker's configuration", brokerConfigName))
	}

	return configEntries[0].Value, nil
}

// getTopicConfig gets topic config by name.
// If the topic does not have this configuration, we will try to get it from the broker's configuration.
// NOTICE: The configuration names of topic and broker may be different for the same configuration.
func getTopicConfig(admin kafka.ClusterAdminClient, detail sarama.TopicDetail, topicConfigName string, brokerConfigName string) (string, error) {
	if a, ok := detail.ConfigEntries[topicConfigName]; ok {
		return *a, nil
	}

	return getBrokerConfig(admin, brokerConfigName)
}<|MERGE_RESOLUTION|>--- conflicted
+++ resolved
@@ -73,12 +73,10 @@
 	// atomic flag indicating whether the producer is closing
 	closing kafkaProducerClosingFlag
 
-<<<<<<< HEAD
-	metricsMonitor *saramaMetricsMonitor
-=======
 	role util.Role
 	id   model.ChangeFeedID
->>>>>>> 1c1015b0
+
+	metricsMonitor *saramaMetricsMonitor
 }
 
 type kafkaProducerClosingFlag = int32
@@ -373,13 +371,11 @@
 		failpointCh:     make(chan error, 1),
 		closing:         kafkaProducerRunning,
 
-<<<<<<< HEAD
-		metricsMonitor: NewSaramaMetricsMonitor(cfg.MetricRegistry,
-			util.CaptureAddrFromCtx(ctx), util.ChangefeedIDFromCtx(ctx)),
-=======
 		id:   changefeedID,
 		role: role,
->>>>>>> 1c1015b0
+
+		metricsMonitor: NewSaramaMetricsMonitor(cfg.MetricRegistry,
+			util.CaptureAddrFromCtx(ctx), util.ChangefeedIDFromCtx(ctx), []string{topic}),
 	}
 	go func() {
 		if err := k.run(ctx); err != nil && errors.Cause(err) != context.Canceled {
