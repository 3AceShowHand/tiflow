// Copyright 2020 PingCAP, Inc.
//
// Licensed under the Apache License, Version 2.0 (the "License");
// you may not use this file except in compliance with the License.
// You may obtain a copy of the License at
//
//     http://www.apache.org/licenses/LICENSE-2.0
//
// Unless required by applicable law or agreed to in writing, software
// distributed under the License is distributed on an "AS IS" BASIS,
// See the License for the specific language governing permissions and
// limitations under the License.

package sink

import (
	"context"
	"net/url"
	"strings"
	"sync"

	"github.com/Shopify/sarama"
	"github.com/pingcap/errors"
	"github.com/pingcap/log"
	"github.com/pingcap/tiflow/cdc/model"
	"github.com/pingcap/tiflow/cdc/sink/codec"
	"github.com/pingcap/tiflow/cdc/sink/dispatcher"
	"github.com/pingcap/tiflow/cdc/sink/manager"
	kafkamanager "github.com/pingcap/tiflow/cdc/sink/manager/kafka"
	pulsarmanager "github.com/pingcap/tiflow/cdc/sink/manager/pulsar"
	"github.com/pingcap/tiflow/cdc/sink/producer"
	"github.com/pingcap/tiflow/cdc/sink/producer/kafka"
	"github.com/pingcap/tiflow/cdc/sink/producer/pulsar"
	"github.com/pingcap/tiflow/pkg/config"
	cerror "github.com/pingcap/tiflow/pkg/errors"
	"github.com/pingcap/tiflow/pkg/filter"
	"github.com/pingcap/tiflow/pkg/security"
	"github.com/pingcap/tiflow/pkg/util"
	"go.uber.org/zap"
	"golang.org/x/sync/errgroup"
)

type resolvedTsEvent struct {
	tableID    model.TableID
	resolvedTs model.Ts
}

const (
	// Depend on this size, `resolvedBuffer` will take
	// approximately 2 KiB memory.
	defaultResolvedTsEventBufferSize = 128
)

type mqSink struct {
	mqProducer     producer.Producer
	eventRouter    *dispatcher.EventRouter
	encoderBuilder codec.EncoderBuilder
	filter         *filter.Filter
	protocol       config.Protocol

	topicManager         manager.TopicManager
	flushWorker          *flushWorker
	tableCheckpointTsMap sync.Map
	resolvedBuffer       chan resolvedTsEvent

	statistics *Statistics

	role util.Role
	id   model.ChangeFeedID
}

func newMqSink(
	ctx context.Context,
	credential *security.Credential,
	topicManager manager.TopicManager,
	mqProducer producer.Producer,
	filter *filter.Filter,
	defaultTopic string,
	replicaConfig *config.ReplicaConfig, encoderConfig *codec.Config,
	errCh chan error,
) (*mqSink, error) {
	encoderBuilder, err := codec.NewEventBatchEncoderBuilder(encoderConfig, credential)
	if err != nil {
		return nil, cerror.WrapError(cerror.ErrKafkaInvalidConfig, err)
	}

	eventRouter, err := dispatcher.NewEventRouter(replicaConfig, defaultTopic)
	if err != nil {
		return nil, errors.Trace(err)
	}

	changefeedID := util.ChangefeedIDFromCtx(ctx)
	role := util.RoleFromCtx(ctx)

	encoder := encoderBuilder.Build()
	if err != nil {
		return nil, errors.Trace(err)
	}
	statistics := NewStatistics(ctx, "MQ")
	flushWorker := newFlushWorker(encoder, mqProducer, statistics)

	s := &mqSink{
		mqProducer:     mqProducer,
		eventRouter:    eventRouter,
		encoderBuilder: encoderBuilder,
		filter:         filter,
		protocol:       encoderConfig.Protocol(),
		topicManager:   topicManager,
		flushWorker:    flushWorker,
		resolvedBuffer: make(chan resolvedTsEvent, defaultResolvedTsEventBufferSize),
		statistics:     statistics,
		role:           role,
		id:             changefeedID,
	}

	go func() {
		if err := s.run(ctx); err != nil && errors.Cause(err) != context.Canceled {
			select {
			case <-ctx.Done():
				return
			case errCh <- err:
			default:
				log.Error("error channel is full", zap.Error(err),
					zap.String("changefeed", changefeedID), zap.Any("role", s.role))
			}
		}
	}()
	return s, nil
}

// TryEmitRowChangedEvents just calls EmitRowChangedEvents internally,
// it still blocking in current implementation.
// TODO(dongmen): We should make this method truly non-blocking after we remove buffer sink
func (k *mqSink) TryEmitRowChangedEvents(ctx context.Context, rows ...*model.RowChangedEvent) (bool, error) {
	err := k.EmitRowChangedEvents(ctx, rows...)
	if err != nil {
		return false, err
	}
	return true, nil
}

func (k *mqSink) EmitRowChangedEvents(ctx context.Context, rows ...*model.RowChangedEvent) error {
	rowsCount := 0
	for _, row := range rows {
		if k.filter.ShouldIgnoreDMLEvent(row.StartTs, row.Table.Schema, row.Table.Table) {
			log.Info("Row changed event ignored",
				zap.Uint64("start-ts", row.StartTs),
				zap.String("changefeed", k.id),
				zap.Any("role", k.role))
			continue
		}
		topic := k.eventRouter.GetTopicForRowChange(row)
		partitionNum, err := k.topicManager.Partitions(topic)
		if err != nil {
			return errors.Trace(err)
		}
		partition := k.eventRouter.GetPartitionForRowChange(row, partitionNum)
		select {
		case <-ctx.Done():
			return ctx.Err()
<<<<<<< HEAD
		case k.flushWorker.msgChan <- mqEvent{row: row, partition: partition}:
			log.Debug("dispatch row changed event",
				zap.String("topic", topic),
				zap.Int32("partition", partition),
				zap.Int32("partitionNum", partitionNum),
				zap.Any("row", row))
=======
		case k.flushWorker.msgChan <- mqEvent{
			row: row,
			key: topicPartitionKey{
				topic: topic, partition: partition,
			},
		}:
>>>>>>> ef2dac2f
		}
		rowsCount++
	}
	k.statistics.AddRowsCount(rowsCount)
	return nil
}

// FlushRowChangedEvents is thread-safety
func (k *mqSink) FlushRowChangedEvents(ctx context.Context, tableID model.TableID, resolvedTs uint64) (uint64, error) {
	var checkpointTs uint64
	v, ok := k.tableCheckpointTsMap.Load(tableID)
	if ok {
		checkpointTs = v.(uint64)
	}
	if resolvedTs <= checkpointTs {
		return checkpointTs, nil
	}
	select {
	case <-ctx.Done():
		return 0, ctx.Err()
	case k.resolvedBuffer <- resolvedTsEvent{
		tableID:    tableID,
		resolvedTs: resolvedTs,
	}:
	}
	k.statistics.PrintStatus(ctx)
	return checkpointTs, nil
}

// bgFlushTs flush resolvedTs to workers and flush the mqProducer
func (k *mqSink) bgFlushTs(ctx context.Context) error {
	for {
		select {
		case <-ctx.Done():
			return errors.Trace(ctx.Err())
		case msg := <-k.resolvedBuffer:
			resolvedTs := msg.resolvedTs
			err := k.flushTsToWorker(ctx, resolvedTs)
			if err != nil {
				return errors.Trace(err)
			}
			// Since CDC does not guarantee exactly once semantic, it won't cause any problem
			// here even if the table was moved or removed.
			// ref: https://github.com/pingcap/tiflow/pull/4356#discussion_r787405134
			k.tableCheckpointTsMap.Store(msg.tableID, resolvedTs)
		}
	}
}

func (k *mqSink) flushTsToWorker(ctx context.Context, resolvedTs model.Ts) error {
	select {
	case <-ctx.Done():
		return errors.Trace(ctx.Err())
	case k.flushWorker.msgChan <- mqEvent{resolvedTs: resolvedTs}:
	}

	return nil
}

func (k *mqSink) EmitCheckpointTs(ctx context.Context, ts uint64, tables []model.TableName) error {
	encoder := k.encoderBuilder.Build()
	msg, err := encoder.EncodeCheckpointEvent(ts)
	if err != nil {
		return errors.Trace(err)
	}
	if msg == nil {
		return nil
	}
	// NOTICE: When there is no table sync,
	// we need to send checkpoint ts to the default topic. T
	// This will be compatible with the old behavior.
	if len(tables) == 0 {
		topic := k.eventRouter.GetDefaultTopic()
		partitionNum, err := k.topicManager.Partitions(topic)
		if err != nil {
			return errors.Trace(err)
		}
		log.Debug("emit checkpointTs to default topic",
			zap.String("topic", topic), zap.Uint64("checkpointTs", ts))
		err = k.mqProducer.SyncBroadcastMessage(ctx, topic, partitionNum, msg)
		return errors.Trace(err)
	}
	topics := k.eventRouter.GetActiveTopics(tables)
	for _, topic := range topics {
		partitionNum, err := k.topicManager.Partitions(topic)
		if err != nil {
			return errors.Trace(err)
		}
		log.Debug("emit checkpointTs to active topic",
			zap.String("topic", topic), zap.Uint64("checkpointTs", ts))
		err = k.mqProducer.SyncBroadcastMessage(ctx, topic, partitionNum, msg)
		return errors.Trace(err)
	}
	return nil
}

func (k *mqSink) EmitDDLEvent(ctx context.Context, ddl *model.DDLEvent) error {
	if k.filter.ShouldIgnoreDDLEvent(ddl.StartTs, ddl.Type, ddl.TableInfo.Schema, ddl.TableInfo.Table) {
		log.Info(
			"DDL event ignored",
			zap.String("query", ddl.Query),
			zap.Uint64("startTs", ddl.StartTs),
			zap.Uint64("commitTs", ddl.CommitTs),
			zap.String("changefeed", k.id),
			zap.Any("role", k.role),
		)
		return cerror.ErrDDLEventIgnored.GenWithStackByArgs()
	}

	encoder := k.encoderBuilder.Build()
	msg, err := encoder.EncodeDDLEvent(ddl)
	if err != nil {
		return errors.Trace(err)
	}
	if msg == nil {
		return nil
	}

	topic := k.eventRouter.GetTopicForDDL(ddl)
	partitionRule := k.eventRouter.GetDLLDispatchRuleByProtocol(k.protocol)
	k.statistics.AddDDLCount()
	log.Debug("emit ddl event",
		zap.Uint64("commitTs", ddl.CommitTs), zap.String("query", ddl.Query),
		zap.String("changefeed", k.id), zap.Any("role", k.role))
	if partitionRule == dispatcher.PartitionAll {
		partitionNum, err := k.topicManager.Partitions(topic)
		if err != nil {
			return errors.Trace(err)
		}
		err = k.mqProducer.SyncBroadcastMessage(ctx, topic, partitionNum, msg)
		return errors.Trace(err)
	}
	err = k.asyncFlushToPartitionZero(ctx, topic, msg)
	return errors.Trace(err)
}

func (k *mqSink) Close(ctx context.Context) error {
	err := k.mqProducer.Close()
	return errors.Trace(err)
}

func (k *mqSink) Barrier(cxt context.Context, tableID model.TableID) error {
	// Barrier does nothing because FlushRowChangedEvents in mq sink has flushed
	// all buffered events by force.
	return nil
}

func (k *mqSink) run(ctx context.Context) error {
	wg, ctx := errgroup.WithContext(ctx)
	wg.Go(func() error {
		return k.bgFlushTs(ctx)
	})
	wg.Go(func() error {
		return k.flushWorker.run(ctx)
	})
	return wg.Wait()
}

// asyncFlushToPartitionZero writes message to
// partition zero asynchronously and flush it immediately.
func (k *mqSink) asyncFlushToPartitionZero(
	ctx context.Context, topic string, message *codec.MQMessage,
) error {
	err := k.mqProducer.AsyncSendMessage(ctx, topic, dispatcher.PartitionZero, message)
	if err != nil {
		return err
	}
	return k.mqProducer.Flush(ctx)
}

func newKafkaSaramaSink(ctx context.Context, sinkURI *url.URL,
	filter *filter.Filter, replicaConfig *config.ReplicaConfig,
	opts map[string]string, errCh chan error) (*mqSink, error) {
	topic := strings.TrimFunc(sinkURI.Path, func(r rune) bool {
		return r == '/'
	})
	if topic == "" {
		return nil, cerror.ErrKafkaInvalidConfig.GenWithStack("no topic is specified in sink-uri")
	}

	baseConfig := kafka.NewConfig()
	if err := baseConfig.Apply(sinkURI); err != nil {
		return nil, cerror.WrapError(cerror.ErrKafkaInvalidConfig, err)
	}

	if err := replicaConfig.ApplyProtocol(sinkURI).Validate(); err != nil {
		return nil, errors.Trace(err)
	}

	saramaConfig, err := kafka.NewSaramaConfig(ctx, baseConfig)
	if err != nil {
		return nil, errors.Trace(err)
	}

	adminClient, err := kafka.NewAdminClientImpl(baseConfig.BrokerEndpoints, saramaConfig)
	if err != nil {
		return nil, cerror.WrapError(cerror.ErrKafkaNewSaramaProducer, err)
	}

	if err := kafka.AdjustConfig(adminClient, baseConfig, saramaConfig, topic); err != nil {
		return nil, cerror.WrapError(cerror.ErrKafkaInvalidConfig, err)
	}

	var protocol config.Protocol
	if err := protocol.FromString(replicaConfig.Sink.Protocol); err != nil {
		return nil, cerror.WrapError(cerror.ErrKafkaInvalidConfig, err)
	}

	encoderConfig := codec.NewConfig(protocol, util.TimezoneFromCtx(ctx))
	if err := encoderConfig.Apply(sinkURI, opts); err != nil {
		return nil, cerror.WrapError(cerror.ErrKafkaInvalidConfig, err)
	}
	// always set encoder's `MaxMessageBytes` equal to producer's `MaxMessageBytes`
	// to prevent that the encoder generate batched message too large then cause producer meet `message too large`
	encoderConfig = encoderConfig.WithMaxMessageBytes(saramaConfig.Producer.MaxMessageBytes)

	if err := encoderConfig.Validate(); err != nil {
		return nil, cerror.WrapError(cerror.ErrKafkaInvalidConfig, err)
	}

	client, err := sarama.NewClient(baseConfig.BrokerEndpoints, saramaConfig)
	if err != nil {
		return nil, cerror.WrapError(cerror.ErrKafkaNewSaramaProducer, err)
	}

	topicManager := kafkamanager.NewTopicManager(
		client,
		adminClient,
		baseConfig.DeriveTopicConfig(),
	)
	if err := topicManager.CreateTopic(topic); err != nil {
		return nil, cerror.WrapError(cerror.ErrKafkaCreateTopic, err)
	}

	sProducer, err := kafka.NewKafkaSaramaProducer(
		ctx,
		client,
		adminClient,
		baseConfig,
		saramaConfig,
		errCh,
	)
	if err != nil {
		return nil, errors.Trace(err)
	}

	sink, err := newMqSink(
		ctx,
		baseConfig.Credential,
		topicManager,
		sProducer,
		filter,
		topic,
		replicaConfig,
		encoderConfig,
		errCh,
	)
	if err != nil {
		return nil, errors.Trace(err)
	}
	return sink, nil
}

func newPulsarSink(ctx context.Context, sinkURI *url.URL, filter *filter.Filter,
	replicaConfig *config.ReplicaConfig, opts map[string]string, errCh chan error) (*mqSink, error) {
	s := sinkURI.Query().Get(config.ProtocolKey)
	if s != "" {
		replicaConfig.Sink.Protocol = s
	}
	err := replicaConfig.Validate()
	if err != nil {
		return nil, err
	}

	var protocol config.Protocol
	if err := protocol.FromString(replicaConfig.Sink.Protocol); err != nil {
		return nil, cerror.WrapError(cerror.ErrKafkaInvalidConfig, err)
	}

	encoderConfig := codec.NewConfig(protocol, util.TimezoneFromCtx(ctx))
	if err := encoderConfig.Apply(sinkURI, opts); err != nil {
		return nil, errors.Trace(err)
	}
	// todo: set by pulsar producer's `max.message.bytes`
	// encoderConfig = encoderConfig.WithMaxMessageBytes()
	if err := encoderConfig.Validate(); err != nil {
		return nil, errors.Trace(err)
	}

	producer, err := pulsar.NewProducer(sinkURI, errCh)
	if err != nil {
		return nil, errors.Trace(err)
	}
	// For now, it's a placeholder. Avro format have to make connection to Schema Registry,
	// and it may need credential.
	credential := &security.Credential{}
	fakeTopicManager := pulsarmanager.NewTopicManager(
		producer.GetPartitionNum(),
	)
	sink, err := newMqSink(
		ctx,
		credential,
		fakeTopicManager,
		producer,
		filter,
		"",
		replicaConfig,
		encoderConfig,
		errCh,
	)
	if err != nil {
		return nil, errors.Trace(err)
	}
	return sink, nil
}<|MERGE_RESOLUTION|>--- conflicted
+++ resolved
@@ -158,21 +158,12 @@
 		select {
 		case <-ctx.Done():
 			return ctx.Err()
-<<<<<<< HEAD
-		case k.flushWorker.msgChan <- mqEvent{row: row, partition: partition}:
-			log.Debug("dispatch row changed event",
-				zap.String("topic", topic),
-				zap.Int32("partition", partition),
-				zap.Int32("partitionNum", partitionNum),
-				zap.Any("row", row))
-=======
 		case k.flushWorker.msgChan <- mqEvent{
 			row: row,
 			key: topicPartitionKey{
 				topic: topic, partition: partition,
 			},
 		}:
->>>>>>> ef2dac2f
 		}
 		rowsCount++
 	}
