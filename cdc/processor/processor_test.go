// Copyright 2021 PingCAP, Inc.
//
// Licensed under the Apache License, Version 2.0 (the "License");
// you may not use this file except in compliance with the License.
// You may obtain a copy of the License at
//
//     http://www.apache.org/licenses/LICENSE-2.0
//
// Unless required by applicable law or agreed to in writing, software
// distributed under the License is distributed on an "AS IS" BASIS,
// See the License for the specific language governing permissions and
// limitations under the License.

package processor

import (
	"context"
	"encoding/json"
	"fmt"
	"math"
	"sync/atomic"
	"testing"

	"github.com/pingcap/errors"
	"github.com/pingcap/log"
	"github.com/pingcap/tiflow/cdc/entry"
	"github.com/pingcap/tiflow/cdc/model"
	tablepipeline "github.com/pingcap/tiflow/cdc/processor/pipeline"
	"github.com/pingcap/tiflow/cdc/redo"
	"github.com/pingcap/tiflow/cdc/scheduler"
	"github.com/pingcap/tiflow/cdc/sink"
	cdcContext "github.com/pingcap/tiflow/pkg/context"
	cerror "github.com/pingcap/tiflow/pkg/errors"
	"github.com/pingcap/tiflow/pkg/etcd"
	"github.com/pingcap/tiflow/pkg/orchestrator"
<<<<<<< HEAD
	"github.com/pingcap/tiflow/pkg/util/testleak"
	"go.uber.org/zap"
=======
	"github.com/stretchr/testify/require"
>>>>>>> e2d529cc
)

// processor needs to implement TableExecutor.
var _ scheduler.TableExecutor = (*processor)(nil)

func newProcessor4Test(
	ctx cdcContext.Context,
	t *testing.T,
	createTablePipeline func(ctx cdcContext.Context, tableID model.TableID, replicaInfo *model.TableReplicaInfo) (tablepipeline.TablePipeline, error),
) *processor {
	p := newProcessor(ctx)
	// disable new scheduler to pass old test cases
	// TODO refactor the test cases so that new scheduler can be enabled
	p.newSchedulerEnabled = false
	p.lazyInit = func(ctx cdcContext.Context) error { return nil }
	p.sinkManager = &sink.Manager{}
	p.redoManager = redo.NewDisabledManager()
	p.createTablePipeline = createTablePipeline
	p.schemaStorage = &mockSchemaStorage{t: t, resolvedTs: math.MaxUint64}
	return p
}

func initProcessor4Test(ctx cdcContext.Context, t *testing.T) (*processor, *orchestrator.ReactorStateTester) {
	p := newProcessor4Test(ctx, t, func(ctx cdcContext.Context, tableID model.TableID, replicaInfo *model.TableReplicaInfo) (tablepipeline.TablePipeline, error) {
		return &mockTablePipeline{
			tableID:      tableID,
			name:         fmt.Sprintf("`test`.`table%d`", tableID),
			status:       tablepipeline.TableStatusRunning,
			resolvedTs:   replicaInfo.StartTs,
			checkpointTs: replicaInfo.StartTs,
		}, nil
	})
	p.changefeed = orchestrator.NewChangefeedReactorState(ctx.ChangefeedVars().ID)
	return p, orchestrator.NewReactorStateTester(t, p.changefeed, map[string]string{
		"/tidb/cdc/capture/" + ctx.GlobalVars().CaptureInfo.ID:                                     `{"id":"` + ctx.GlobalVars().CaptureInfo.ID + `","address":"127.0.0.1:8300"}`,
		"/tidb/cdc/changefeed/info/" + ctx.ChangefeedVars().ID:                                     `{"sink-uri":"blackhole://","opts":{},"create-time":"2020-02-02T00:00:00.000000+00:00","start-ts":0,"target-ts":0,"admin-job-type":0,"sort-engine":"memory","sort-dir":".","config":{"case-sensitive":true,"enable-old-value":false,"force-replicate":false,"check-gc-safe-point":true,"filter":{"rules":["*.*"],"ignore-txn-start-ts":null,"ddl-allow-list":null},"mounter":{"worker-num":16},"sink":{"dispatchers":null,"protocol":"open-protocol"},"cyclic-replication":{"enable":false,"replica-id":0,"filter-replica-ids":null,"id-buckets":0,"sync-ddl":false},"scheduler":{"type":"table-number","polling-time":-1}},"state":"normal","history":null,"error":null,"sync-point-enabled":false,"sync-point-interval":600000000000}`,
		"/tidb/cdc/job/" + ctx.ChangefeedVars().ID:                                                 `{"resolved-ts":0,"checkpoint-ts":0,"admin-job-type":0}`,
		"/tidb/cdc/task/status/" + ctx.GlobalVars().CaptureInfo.ID + "/" + ctx.ChangefeedVars().ID: `{"tables":{},"operation":null,"admin-job-type":0}`,
	})
}

type mockTablePipeline struct {
	tableID      model.TableID
	name         string
	resolvedTs   model.Ts
	checkpointTs model.Ts
	barrierTs    model.Ts
	stopTs       model.Ts
	status       tablepipeline.TableStatus
	canceled     bool
}

func (m *mockTablePipeline) ID() (tableID int64, markTableID int64) {
	return m.tableID, 0
}

func (m *mockTablePipeline) Name() string {
	return m.name
}

func (m *mockTablePipeline) ResolvedTs() model.Ts {
	return m.resolvedTs
}

func (m *mockTablePipeline) CheckpointTs() model.Ts {
	return m.checkpointTs
}

func (m *mockTablePipeline) UpdateBarrierTs(ts model.Ts) {
	m.barrierTs = ts
}

func (m *mockTablePipeline) AsyncStop(targetTs model.Ts) bool {
	m.stopTs = targetTs
	return true
}

func (m *mockTablePipeline) Workload() model.WorkloadInfo {
	return model.WorkloadInfo{Workload: 1}
}

func (m *mockTablePipeline) Status() tablepipeline.TableStatus {
	return m.status
}

func (m *mockTablePipeline) Cancel() {
	if m.canceled {
		log.Panic("cancel a canceled table pipeline")
	}
	m.canceled = true
}

func (m *mockTablePipeline) Wait() {
	// do nothing
}

type mockSchemaStorage struct {
	// dummy to provide default versions of unimplemented interface methods,
	// as we only need ResolvedTs() and DoGC() in unit tests.
	entry.SchemaStorage

	t          *testing.T
	lastGcTs   uint64
	resolvedTs uint64
}

func (s *mockSchemaStorage) ResolvedTs() uint64 {
	return s.resolvedTs
}

func (s *mockSchemaStorage) DoGC(ts uint64) uint64 {
	require.LessOrEqual(s.t, s.lastGcTs, ts)
	atomic.StoreUint64(&s.lastGcTs, ts)
	return ts
}

type mockAgent struct {
	// dummy to satisfy the interface
	processorAgent

	executor         scheduler.TableExecutor
	lastCheckpointTs model.Ts
	isClosed         bool
}

func (a *mockAgent) Tick(_ cdcContext.Context) error {
	if len(a.executor.GetAllCurrentTables()) == 0 {
		return nil
	}
	a.lastCheckpointTs, _ = a.executor.GetCheckpoint()
	return nil
}

func (a *mockAgent) GetLastSentCheckpointTs() (checkpointTs model.Ts) {
	return a.lastCheckpointTs
}

func (a *mockAgent) Close() error {
	a.isClosed = true
	return nil
}

func TestCheckTablesNum(t *testing.T) {
	ctx := cdcContext.NewBackendContext4Test(true)
	p, tester := initProcessor4Test(ctx, t)
	var err error
	_, err = p.Tick(ctx, p.changefeed)
	require.Nil(t, err)
	tester.MustApplyPatches()
	require.Equal(t, p.changefeed.TaskPositions[p.captureInfo.ID],
		&model.TaskPosition{
			CheckPointTs: 0,
			ResolvedTs:   0,
			Count:        0,
			Error:        nil,
		})

	p, tester = initProcessor4Test(ctx, t)
	p.changefeed.Info.StartTs = 66
	p.changefeed.Status.CheckpointTs = 88
	_, err = p.Tick(ctx, p.changefeed)
	require.Nil(t, err)
	tester.MustApplyPatches()
	require.Equal(t, p.changefeed.TaskPositions[p.captureInfo.ID],
		&model.TaskPosition{
			CheckPointTs: 88,
			ResolvedTs:   88,
			Count:        0,
			Error:        nil,
		})
}

func TestHandleTableOperation4SingleTable(t *testing.T) {
	ctx := cdcContext.NewBackendContext4Test(true)
	p, tester := initProcessor4Test(ctx, t)
	var err error
	// init tick
	_, err = p.Tick(ctx, p.changefeed)
	require.Nil(t, err)
	tester.MustApplyPatches()
	p.changefeed.PatchStatus(func(status *model.ChangeFeedStatus) (*model.ChangeFeedStatus, bool, error) {
		status.CheckpointTs = 90
		status.ResolvedTs = 100
		return status, true, nil
	})
	p.changefeed.PatchTaskPosition(p.captureInfo.ID, func(position *model.TaskPosition) (*model.TaskPosition, bool, error) {
		position.ResolvedTs = 100
		return position, true, nil
	})
	tester.MustApplyPatches()

	// no operation
	_, err = p.Tick(ctx, p.changefeed)
	require.Nil(t, err)
	tester.MustApplyPatches()

	// Add table, in processing. In current implementation of owner,
	// the startTs and BoundaryTs of add table operation should be always equaled.
	p.changefeed.PatchTaskStatus(p.captureInfo.ID, func(status *model.TaskStatus) (*model.TaskStatus, bool, error) {
		status.AddTable(66, &model.TableReplicaInfo{StartTs: 60}, 60)
		return status, true, nil
	})
	tester.MustApplyPatches()
	// TablePipeline can only be added when the processor is in `processorRunning`.
	p.runningStatus = processorRunning
	_, err = p.Tick(ctx, p.changefeed)
	require.Nil(t, err)
	tester.MustApplyPatches()
	require.Equal(t, p.changefeed.TaskStatuses[p.captureInfo.ID], &model.TaskStatus{
		Tables: map[int64]*model.TableReplicaInfo{
			66: {StartTs: 60},
		},
		Operation: map[int64]*model.TableOperation{
			66: {Delete: false, BoundaryTs: 60, Status: model.OperProcessed},
		},
	})

	// add table, not finished
	_, err = p.Tick(ctx, p.changefeed)
	require.Nil(t, err)
	tester.MustApplyPatches()
	require.Equal(t, p.changefeed.TaskStatuses[p.captureInfo.ID], &model.TaskStatus{
		Tables: map[int64]*model.TableReplicaInfo{
			66: {StartTs: 60},
		},
		Operation: map[int64]*model.TableOperation{
			66: {Delete: false, BoundaryTs: 60, Status: model.OperProcessed},
		},
	})

	// add table, push the resolvedTs
	table66 := p.tables[66].(*mockTablePipeline)
	table66.resolvedTs = 101
	_, err = p.Tick(ctx, p.changefeed)
	require.Nil(t, err)
	tester.MustApplyPatches()
	require.Equal(t, p.changefeed.TaskStatuses[p.captureInfo.ID], &model.TaskStatus{
		Tables: map[int64]*model.TableReplicaInfo{
			66: {StartTs: 60},
		},
		Operation: map[int64]*model.TableOperation{
			66: {Delete: false, BoundaryTs: 60, Status: model.OperProcessed},
		},
	})
	require.Equal(t, p.changefeed.TaskPositions[p.captureInfo.ID].ResolvedTs, uint64(101))

	// finish the operation
	_, err = p.Tick(ctx, p.changefeed)
	require.Nil(t, err)
	tester.MustApplyPatches()
	require.Equal(t, p.changefeed.TaskStatuses[p.captureInfo.ID], &model.TaskStatus{
		Tables: map[int64]*model.TableReplicaInfo{
			66: {StartTs: 60},
		},
		Operation: map[int64]*model.TableOperation{
			66: {Delete: false, BoundaryTs: 60, Status: model.OperFinished},
		},
	})

	// clear finished operations
	cleanUpFinishedOpOperation(p.changefeed, p.captureInfo.ID, tester)

	// remove table, in processing
	p.changefeed.PatchTaskStatus(p.captureInfo.ID, func(status *model.TaskStatus) (*model.TaskStatus, bool, error) {
		status.RemoveTable(66, 120, false)
		return status, true, nil
	})
	tester.MustApplyPatches()
	_, err = p.Tick(ctx, p.changefeed)
	require.Nil(t, err)
	tester.MustApplyPatches()
	require.Equal(t, p.changefeed.TaskStatuses[p.captureInfo.ID], &model.TaskStatus{
		Tables: map[int64]*model.TableReplicaInfo{},
		Operation: map[int64]*model.TableOperation{
			66: {Delete: true, BoundaryTs: 120, Status: model.OperProcessed},
		},
	})
	require.Equal(t, table66.stopTs, uint64(120))

	// remove table, not finished
	_, err = p.Tick(ctx, p.changefeed)
	require.Nil(t, err)
	tester.MustApplyPatches()
	require.Equal(t, p.changefeed.TaskStatuses[p.captureInfo.ID], &model.TaskStatus{
		Tables: map[int64]*model.TableReplicaInfo{},
		Operation: map[int64]*model.TableOperation{
			66: {Delete: true, BoundaryTs: 120, Status: model.OperProcessed},
		},
	})

	// remove table, finished
	table66.status = tablepipeline.TableStatusStopped
	table66.checkpointTs = 121
	_, err = p.Tick(ctx, p.changefeed)
	require.Nil(t, err)
	tester.MustApplyPatches()
	require.Equal(t, p.changefeed.TaskStatuses[p.captureInfo.ID], &model.TaskStatus{
		Tables: map[int64]*model.TableReplicaInfo{},
		Operation: map[int64]*model.TableOperation{
			66: {Delete: true, BoundaryTs: 121, Status: model.OperFinished},
		},
	})
	require.True(t, table66.canceled)
	require.Nil(t, p.tables[66])
}

func TestHandleTableOperation4MultiTable(t *testing.T) {
	ctx := cdcContext.NewBackendContext4Test(true)
	p, tester := initProcessor4Test(ctx, t)
	var err error
	// init tick
	_, err = p.Tick(ctx, p.changefeed)
	require.Nil(t, err)
	tester.MustApplyPatches()
	p.changefeed.PatchStatus(func(status *model.ChangeFeedStatus) (*model.ChangeFeedStatus, bool, error) {
		status.CheckpointTs = 20
		status.ResolvedTs = 20
		return status, true, nil
	})
	p.changefeed.PatchTaskPosition(p.captureInfo.ID, func(position *model.TaskPosition) (*model.TaskPosition, bool, error) {
		position.ResolvedTs = 100
		position.CheckPointTs = 90
		return position, true, nil
	})
	tester.MustApplyPatches()

	// no operation
	_, err = p.Tick(ctx, p.changefeed)
	require.Nil(t, err)
	tester.MustApplyPatches()

	// add table, in processing
	// in current implementation of owner, the startTs and BoundaryTs of add table operation should be always equaled.
	p.changefeed.PatchTaskStatus(p.captureInfo.ID, func(status *model.TaskStatus) (*model.TaskStatus, bool, error) {
		status.AddTable(1, &model.TableReplicaInfo{StartTs: 60}, 60)
		status.AddTable(2, &model.TableReplicaInfo{StartTs: 50}, 50)
		status.AddTable(3, &model.TableReplicaInfo{StartTs: 40}, 40)
		status.Tables[4] = &model.TableReplicaInfo{StartTs: 30}
		return status, true, nil
	})
	tester.MustApplyPatches()
	// TablePipeline can only be added when the processor is in `processorRunning`.
	p.runningStatus = processorRunning
	_, err = p.Tick(ctx, p.changefeed)
	require.Nil(t, err)
	tester.MustApplyPatches()
	require.Equal(t, p.changefeed.TaskStatuses[p.captureInfo.ID], &model.TaskStatus{
		Tables: map[int64]*model.TableReplicaInfo{
			1: {StartTs: 60},
			2: {StartTs: 50},
			3: {StartTs: 40},
			4: {StartTs: 30},
		},
		Operation: map[int64]*model.TableOperation{
			1: {Delete: false, BoundaryTs: 60, Status: model.OperProcessed},
			2: {Delete: false, BoundaryTs: 50, Status: model.OperProcessed},
			3: {Delete: false, BoundaryTs: 40, Status: model.OperProcessed},
		},
	})
	require.Len(t, p.tables, 4)
	require.Equal(t, p.changefeed.TaskPositions[p.captureInfo.ID].CheckPointTs, uint64(30))
	require.Equal(t, p.changefeed.TaskPositions[p.captureInfo.ID].ResolvedTs, uint64(30))

	// add table, push the resolvedTs, finished add table
	table1 := p.tables[1].(*mockTablePipeline)
	table2 := p.tables[2].(*mockTablePipeline)
	table3 := p.tables[3].(*mockTablePipeline)
	table4 := p.tables[4].(*mockTablePipeline)
	table1.resolvedTs = 101
	table2.resolvedTs = 101
	table3.resolvedTs = 102
	table4.resolvedTs = 103
	// removed table 3
	p.changefeed.PatchTaskStatus(p.captureInfo.ID, func(status *model.TaskStatus) (*model.TaskStatus, bool, error) {
		status.RemoveTable(3, 60, false)
		return status, true, nil
	})
	tester.MustApplyPatches()
	_, err = p.Tick(ctx, p.changefeed)
	require.Nil(t, err)
	tester.MustApplyPatches()
	require.Equal(t, p.changefeed.TaskStatuses[p.captureInfo.ID], &model.TaskStatus{
		Tables: map[int64]*model.TableReplicaInfo{
			1: {StartTs: 60},
			2: {StartTs: 50},
			4: {StartTs: 30},
		},
		Operation: map[int64]*model.TableOperation{
			1: {Delete: false, BoundaryTs: 60, Status: model.OperFinished},
			2: {Delete: false, BoundaryTs: 50, Status: model.OperFinished},
			3: {Delete: true, BoundaryTs: 60, Status: model.OperProcessed},
		},
	})
	require.Len(t, p.tables, 4)
	require.False(t, table3.canceled)
	require.Equal(t, table3.stopTs, uint64(60))
	require.Equal(t, p.changefeed.TaskPositions[p.captureInfo.ID].ResolvedTs, uint64(101))

	// finish remove operations
	table3.status = tablepipeline.TableStatusStopped
	table3.checkpointTs = 65
	_, err = p.Tick(ctx, p.changefeed)
	require.Nil(t, err)
	tester.MustApplyPatches()
	require.Equal(t, p.changefeed.TaskStatuses[p.captureInfo.ID], &model.TaskStatus{
		Tables: map[int64]*model.TableReplicaInfo{
			1: {StartTs: 60},
			2: {StartTs: 50},
			4: {StartTs: 30},
		},
		Operation: map[int64]*model.TableOperation{
			1: {Delete: false, BoundaryTs: 60, Status: model.OperFinished},
			2: {Delete: false, BoundaryTs: 50, Status: model.OperFinished},
			3: {Delete: true, BoundaryTs: 65, Status: model.OperFinished},
		},
	})
	require.Len(t, p.tables, 3)
	require.True(t, table3.canceled)

	// clear finished operations
	cleanUpFinishedOpOperation(p.changefeed, p.captureInfo.ID, tester)

	// remove table, in processing
	p.changefeed.PatchTaskStatus(p.captureInfo.ID, func(status *model.TaskStatus) (*model.TaskStatus, bool, error) {
		status.RemoveTable(1, 120, false)
		status.RemoveTable(4, 120, false)
		delete(status.Tables, 2)
		return status, true, nil
	})
	tester.MustApplyPatches()
	_, err = p.Tick(ctx, p.changefeed)
	require.Nil(t, err)
	tester.MustApplyPatches()
	require.Equal(t, p.changefeed.TaskStatuses[p.captureInfo.ID], &model.TaskStatus{
		Tables: map[int64]*model.TableReplicaInfo{},
		Operation: map[int64]*model.TableOperation{
			1: {Delete: true, BoundaryTs: 120, Status: model.OperProcessed},
			4: {Delete: true, BoundaryTs: 120, Status: model.OperProcessed},
		},
	})
	require.Equal(t, table1.stopTs, uint64(120))
	require.Equal(t, table4.stopTs, uint64(120))
	require.True(t, table2.canceled)
	require.Len(t, p.tables, 2)

	// remove table, not finished
	_, err = p.Tick(ctx, p.changefeed)
	require.Nil(t, err)
	tester.MustApplyPatches()
	require.Equal(t, p.changefeed.TaskStatuses[p.captureInfo.ID], &model.TaskStatus{
		Tables: map[int64]*model.TableReplicaInfo{},
		Operation: map[int64]*model.TableOperation{
			1: {Delete: true, BoundaryTs: 120, Status: model.OperProcessed},
			4: {Delete: true, BoundaryTs: 120, Status: model.OperProcessed},
		},
	})

	// remove table, finished
	table1.status = tablepipeline.TableStatusStopped
	table1.checkpointTs = 121
	table4.status = tablepipeline.TableStatusStopped
	table4.checkpointTs = 122
	_, err = p.Tick(ctx, p.changefeed)
	require.Nil(t, err)
	tester.MustApplyPatches()
	require.Equal(t, p.changefeed.TaskStatuses[p.captureInfo.ID], &model.TaskStatus{
		Tables: map[int64]*model.TableReplicaInfo{},
		Operation: map[int64]*model.TableOperation{
			1: {Delete: true, BoundaryTs: 121, Status: model.OperFinished},
			4: {Delete: true, BoundaryTs: 122, Status: model.OperFinished},
		},
	})
	require.True(t, table1.canceled)
	require.True(t, table4.canceled)
	require.Len(t, p.tables, 0)
}

func TestTableExecutor(t *testing.T) {
	ctx := cdcContext.NewBackendContext4Test(true)
	p, tester := initProcessor4Test(ctx, t)
	p.newSchedulerEnabled = true
	p.lazyInit = func(ctx cdcContext.Context) error {
		p.agent = &mockAgent{executor: p}
		return nil
	}

	var err error
	// init tick
	_, err = p.Tick(ctx, p.changefeed)
	require.Nil(t, err)
	tester.MustApplyPatches()
	p.changefeed.PatchStatus(func(status *model.ChangeFeedStatus) (*model.ChangeFeedStatus, bool, error) {
		status.CheckpointTs = 20
		status.ResolvedTs = 20
		return status, true, nil
	})
	p.changefeed.PatchTaskPosition(p.captureInfo.ID, func(position *model.TaskPosition) (*model.TaskPosition, bool, error) {
		position.ResolvedTs = 100
		position.CheckPointTs = 90
		return position, true, nil
	})
	tester.MustApplyPatches()

	// no operation
	_, err = p.Tick(ctx, p.changefeed)
	require.Nil(t, err)
	tester.MustApplyPatches()

	ok, err := p.AddTable(ctx, 1)
	require.Nil(t, err)
	require.True(t, ok)
	ok, err = p.AddTable(ctx, 2)
	require.Nil(t, err)
	require.True(t, ok)
	ok, err = p.AddTable(ctx, 3)
	require.Nil(t, err)
	require.True(t, ok)
	ok, err = p.AddTable(ctx, 4)
	require.Nil(t, err)
	require.True(t, ok)
	require.Len(t, p.tables, 4)

	checkpointTs := p.agent.GetLastSentCheckpointTs()
	require.Equal(t, checkpointTs, uint64(0))

	done := p.IsAddTableFinished(ctx, 1)
	require.False(t, done)
	done = p.IsAddTableFinished(ctx, 2)
	require.False(t, done)
	done = p.IsAddTableFinished(ctx, 3)
	require.False(t, done)
	done = p.IsAddTableFinished(ctx, 4)
	require.False(t, done)
	require.Len(t, p.tables, 4)

	p.runningStatus = processorRunning
	_, err = p.Tick(ctx, p.changefeed)
	require.Nil(t, err)
	tester.MustApplyPatches()

	// add table, push the resolvedTs, finished add table
	table1 := p.tables[1].(*mockTablePipeline)
	table2 := p.tables[2].(*mockTablePipeline)
	table3 := p.tables[3].(*mockTablePipeline)
	table4 := p.tables[4].(*mockTablePipeline)
	table1.resolvedTs = 101
	table2.resolvedTs = 101
	table3.resolvedTs = 102
	table4.resolvedTs = 103

	table1.checkpointTs = 30
	table2.checkpointTs = 30
	table3.checkpointTs = 30
	table4.checkpointTs = 30

	done = p.IsAddTableFinished(ctx, 1)
	require.True(t, done)
	done = p.IsAddTableFinished(ctx, 2)
	require.True(t, done)
	done = p.IsAddTableFinished(ctx, 3)
	require.True(t, done)
	done = p.IsAddTableFinished(ctx, 4)
	require.True(t, done)

	_, err = p.Tick(ctx, p.changefeed)
	require.Nil(t, err)
	tester.MustApplyPatches()

	table1.checkpointTs = 75
	table2.checkpointTs = 75
	table3.checkpointTs = 60
	table4.checkpointTs = 75

	_, err = p.Tick(ctx, p.changefeed)
	require.Nil(t, err)
	tester.MustApplyPatches()

	checkpointTs = p.agent.GetLastSentCheckpointTs()
	require.Equal(t, checkpointTs, uint64(60))

	updateChangeFeedPosition(t, tester, ctx.ChangefeedVars().ID, 103, 60)

	_, err = p.Tick(ctx, p.changefeed)
	require.Nil(t, err)
	tester.MustApplyPatches()

	ok, err = p.RemoveTable(ctx, 3)
	require.Nil(t, err)
	require.True(t, ok)

	_, err = p.Tick(ctx, p.changefeed)
	require.Nil(t, err)

	tester.MustApplyPatches()

	require.Len(t, p.tables, 4)
	require.False(t, table3.canceled)
	require.Equal(t, table3.stopTs, uint64(60))

	done = p.IsRemoveTableFinished(ctx, 3)
	require.False(t, done)

	_, err = p.Tick(ctx, p.changefeed)
	require.Nil(t, err)
	tester.MustApplyPatches()

	checkpointTs = p.agent.GetLastSentCheckpointTs()
	require.Equal(t, checkpointTs, uint64(60))

	// finish remove operations
	table3.status = tablepipeline.TableStatusStopped
	table3.checkpointTs = 65

	_, err = p.Tick(ctx, p.changefeed)
	require.Nil(t, err)

	tester.MustApplyPatches()

	require.Len(t, p.tables, 4)
	require.False(t, table3.canceled)

	done = p.IsRemoveTableFinished(ctx, 3)
	require.True(t, done)

	require.Len(t, p.tables, 3)
	require.True(t, table3.canceled)

	_, err = p.Tick(ctx, p.changefeed)
	require.Nil(t, err)
	tester.MustApplyPatches()

	checkpointTs = p.agent.GetLastSentCheckpointTs()
	require.Equal(t, checkpointTs, uint64(75))

	err = p.Close()
	require.Nil(t, err)
	require.Nil(t, p.agent)
}

func TestInitTable(t *testing.T) {
	ctx := cdcContext.NewBackendContext4Test(true)
	p, tester := initProcessor4Test(ctx, t)
	var err error
	// init tick
	_, err = p.Tick(ctx, p.changefeed)
	require.Nil(t, err)
	tester.MustApplyPatches()

	p.changefeed.PatchTaskStatus(p.captureInfo.ID, func(status *model.TaskStatus) (*model.TaskStatus, bool, error) {
		status.Tables[1] = &model.TableReplicaInfo{StartTs: 20}
		status.Tables[2] = &model.TableReplicaInfo{StartTs: 30}
		return status, true, nil
	})
	tester.MustApplyPatches()
	// Initialize TablePipeline should after the processor is in `processorRunning`
	p.runningStatus = processorRunning
	_, err = p.Tick(ctx, p.changefeed)
	require.Nil(t, err)
	tester.MustApplyPatches()
<<<<<<< HEAD
	c.Assert(p.tables[1], check.NotNil)
	c.Assert(p.tables[1].CheckpointTs(), check.Equals, model.Ts(20))
	c.Assert(p.tables[1].ResolvedTs(), check.Equals, model.Ts(20))

	c.Assert(p.tables[2], check.NotNil)
	c.Assert(p.tables[2].CheckpointTs(), check.Equals, model.Ts(30))
	c.Assert(p.tables[2].ResolvedTs(), check.Equals, model.Ts(30))
=======
	require.NotNil(t, p.tables[1])
	require.NotNil(t, p.tables[2])
>>>>>>> e2d529cc
}

func TestProcessorError(t *testing.T) {
	ctx := cdcContext.NewBackendContext4Test(true)
	p, tester := initProcessor4Test(ctx, t)
	var err error
	// init tick
	_, err = p.Tick(ctx, p.changefeed)
	require.Nil(t, err)
	tester.MustApplyPatches()

	// send a abnormal error
	p.sendError(cerror.ErrSinkURIInvalid)
	_, err = p.Tick(ctx, p.changefeed)
	tester.MustApplyPatches()
	require.True(t, cerror.ErrReactorFinished.Equal(errors.Cause(err)))
	require.Equal(t, p.changefeed.TaskPositions[p.captureInfo.ID], &model.TaskPosition{
		Error: &model.RunningError{
			Addr:    "127.0.0.1:0000",
			Code:    "CDC:ErrSinkURIInvalid",
			Message: "[CDC:ErrSinkURIInvalid]sink uri invalid",
		},
	})

	p, tester = initProcessor4Test(ctx, t)
	// init tick
	_, err = p.Tick(ctx, p.changefeed)
	require.Nil(t, err)
	tester.MustApplyPatches()

	// send a normal error
	p.sendError(context.Canceled)
	_, err = p.Tick(ctx, p.changefeed)
	tester.MustApplyPatches()
	require.True(t, cerror.ErrReactorFinished.Equal(errors.Cause(err)))
	require.Equal(t, p.changefeed.TaskPositions[p.captureInfo.ID], &model.TaskPosition{
		Error: nil,
	})
}

func TestProcessorExit(t *testing.T) {
	ctx := cdcContext.NewBackendContext4Test(true)
	p, tester := initProcessor4Test(ctx, t)
	var err error
	// init tick
	_, err = p.Tick(ctx, p.changefeed)
	require.Nil(t, err)
	tester.MustApplyPatches()

	// stop the changefeed
	p.changefeed.PatchStatus(func(status *model.ChangeFeedStatus) (*model.ChangeFeedStatus, bool, error) {
		status.AdminJobType = model.AdminStop
		return status, true, nil
	})
	p.changefeed.PatchTaskStatus(ctx.GlobalVars().CaptureInfo.ID, func(status *model.TaskStatus) (*model.TaskStatus, bool, error) {
		status.AdminJobType = model.AdminStop
		return status, true, nil
	})
	tester.MustApplyPatches()
	_, err = p.Tick(ctx, p.changefeed)
	require.True(t, cerror.ErrReactorFinished.Equal(errors.Cause(err)))
	tester.MustApplyPatches()
	require.Equal(t, p.changefeed.TaskPositions[p.captureInfo.ID], &model.TaskPosition{
		Error: nil,
	})
}

func TestProcessorClose(t *testing.T) {
	ctx := cdcContext.NewBackendContext4Test(true)
	p, tester := initProcessor4Test(ctx, t)
	var err error
	// init tick
	_, err = p.Tick(ctx, p.changefeed)
	require.Nil(t, err)
	tester.MustApplyPatches()

	// add tables
	p.changefeed.PatchTaskStatus(p.captureInfo.ID, func(status *model.TaskStatus) (*model.TaskStatus, bool, error) {
		status.Tables[1] = &model.TableReplicaInfo{StartTs: 20}
		status.Tables[2] = &model.TableReplicaInfo{StartTs: 30}
		return status, true, nil
	})
	// Initialize TablePipeline should after the processor is in `processorRunning`
	p.runningStatus = processorRunning
	tester.MustApplyPatches()
	_, err = p.Tick(ctx, p.changefeed)
	require.Nil(t, err)
	tester.MustApplyPatches()
	c.Assert(p.tables[1], check.NotNil)
	c.Assert(p.tables[1].CheckpointTs(), check.Equals, model.Ts(20))
	c.Assert(p.tables[1].ResolvedTs(), check.Equals, model.Ts(20))

	c.Assert(p.tables[2], check.NotNil)
	c.Assert(p.tables[2].CheckpointTs(), check.Equals, model.Ts(30))
	c.Assert(p.tables[2].ResolvedTs(), check.Equals, model.Ts(30))

	// push the resolvedTs and checkpointTs
	p.changefeed.PatchStatus(func(status *model.ChangeFeedStatus) (*model.ChangeFeedStatus, bool, error) {
		status.ResolvedTs = 100
		return status, true, nil
	})
	tester.MustApplyPatches()
	p.tables[1].(*mockTablePipeline).resolvedTs = 110
	p.tables[2].(*mockTablePipeline).resolvedTs = 90
	p.tables[1].(*mockTablePipeline).checkpointTs = 90
	p.tables[2].(*mockTablePipeline).checkpointTs = 95
	_, err = p.Tick(ctx, p.changefeed)
	require.Nil(t, err)
	tester.MustApplyPatches()
	require.Equal(t, p.changefeed.TaskPositions[p.captureInfo.ID], &model.TaskPosition{
		CheckPointTs: 90,
		ResolvedTs:   90,
		Error:        nil,
	})
	require.Equal(t, p.changefeed.TaskStatuses[p.captureInfo.ID], &model.TaskStatus{
		Tables: map[int64]*model.TableReplicaInfo{1: {StartTs: 20}, 2: {StartTs: 30}},
	})
	require.Equal(t, p.changefeed.Workloads[p.captureInfo.ID], model.TaskWorkload{1: {Workload: 1}, 2: {Workload: 1}})

	require.Nil(t, p.Close())
	tester.MustApplyPatches()
	require.True(t, p.tables[1].(*mockTablePipeline).canceled)
	require.True(t, p.tables[2].(*mockTablePipeline).canceled)

	p, tester = initProcessor4Test(ctx, t)
	// init tick
	_, err = p.Tick(ctx, p.changefeed)
	require.Nil(t, err)
	tester.MustApplyPatches()

	// add tables
	p.changefeed.PatchTaskStatus(p.captureInfo.ID, func(status *model.TaskStatus) (*model.TaskStatus, bool, error) {
		status.Tables[1] = &model.TableReplicaInfo{StartTs: 20}
		status.Tables[2] = &model.TableReplicaInfo{StartTs: 30}
		return status, true, nil
	})
	// Initialize TablePipeline should after the processor is in `processorRunning`
	p.runningStatus = processorRunning
	tester.MustApplyPatches()
	_, err = p.Tick(ctx, p.changefeed)
	require.Nil(t, err)
	tester.MustApplyPatches()

	// send error
	p.sendError(cerror.ErrSinkURIInvalid)
	_, err = p.Tick(ctx, p.changefeed)
	require.True(t, cerror.ErrReactorFinished.Equal(errors.Cause(err)))
	tester.MustApplyPatches()

	require.Nil(t, p.Close())
	tester.MustApplyPatches()
	require.Equal(t, p.changefeed.TaskPositions[p.captureInfo.ID].Error, &model.RunningError{
		Addr:    "127.0.0.1:0000",
		Code:    "CDC:ErrSinkURIInvalid",
		Message: "[CDC:ErrSinkURIInvalid]sink uri invalid",
	})
	require.True(t, p.tables[1].(*mockTablePipeline).canceled)
	require.True(t, p.tables[2].(*mockTablePipeline).canceled)
}

func TestPositionDeleted(t *testing.T) {
	ctx := cdcContext.NewBackendContext4Test(true)
	p, tester := initProcessor4Test(ctx, t)
	p.changefeed.PatchTaskStatus(p.captureInfo.ID, func(status *model.TaskStatus) (*model.TaskStatus, bool, error) {
		status.Tables[1] = &model.TableReplicaInfo{StartTs: 30}
		status.Tables[2] = &model.TableReplicaInfo{StartTs: 40}
		return status, true, nil
	})
	var err error
	// init tick
	_, err = p.Tick(ctx, p.changefeed)
	require.Nil(t, err)
	tester.MustApplyPatches()
	c.Assert(p.changefeed.TaskStatuses[p.captureInfo.ID], check.DeepEquals, &model.TaskStatus{
		Tables: map[int64]*model.TableReplicaInfo{1: {StartTs: 30}, 2: {StartTs: 40}},
	})

	// cal position
	// `TaskPosition` should be updated when the processor is in `processorRunning`.
	p.runningStatus = processorRunning
	_, err = p.Tick(ctx, p.changefeed)
	require.Nil(t, err)
	tester.MustApplyPatches()
	require.Equal(t, p.changefeed.TaskPositions[p.captureInfo.ID], &model.TaskPosition{
		CheckPointTs: 30,
		ResolvedTs:   30,
	})

	// some other delete the task position
	p.changefeed.PatchTaskPosition(p.captureInfo.ID, func(position *model.TaskPosition) (*model.TaskPosition, bool, error) {
		return nil, true, nil
	})
	tester.MustApplyPatches()
	// position created again
	_, err = p.Tick(ctx, p.changefeed)
	require.Nil(t, err)
	tester.MustApplyPatches()
	require.Equal(t, p.changefeed.TaskPositions[p.captureInfo.ID], &model.TaskPosition{
		CheckPointTs: 0,
		ResolvedTs:   0,
	})

	// cal position
	_, err = p.Tick(ctx, p.changefeed)
	require.Nil(t, err)
	tester.MustApplyPatches()
	require.Equal(t, p.changefeed.TaskPositions[p.captureInfo.ID], &model.TaskPosition{
		CheckPointTs: 30,
		ResolvedTs:   30,
	})
}

func TestSchemaGC(t *testing.T) {
	ctx := cdcContext.NewBackendContext4Test(true)
	p, tester := initProcessor4Test(ctx, t)
	p.changefeed.PatchTaskStatus(p.captureInfo.ID, func(status *model.TaskStatus) (*model.TaskStatus, bool, error) {
		status.Tables[1] = &model.TableReplicaInfo{StartTs: 30}
		status.Tables[2] = &model.TableReplicaInfo{StartTs: 40}
		return status, true, nil
	})

	var err error
	// init tick
	_, err = p.Tick(ctx, p.changefeed)
	require.Nil(t, err)
	tester.MustApplyPatches()

<<<<<<< HEAD
	updateChangeFeedPosition(c, tester, "changefeed-id-test", 50, 50)
	p.runningStatus = processorRunning
=======
	updateChangeFeedPosition(t, tester, "changefeed-id-test", 50, 50)
>>>>>>> e2d529cc
	_, err = p.Tick(ctx, p.changefeed)
	require.Nil(t, err)
	tester.MustApplyPatches()

	// GC Ts should be (checkpoint - 1).
	require.Equal(t, p.schemaStorage.(*mockSchemaStorage).lastGcTs, uint64(49))
	require.Equal(t, p.lastSchemaTs, uint64(49))
}

func cleanUpFinishedOpOperation(state *orchestrator.ChangefeedReactorState, captureID model.CaptureID, tester *orchestrator.ReactorStateTester) {
	state.PatchTaskStatus(captureID, func(status *model.TaskStatus) (*model.TaskStatus, bool, error) {
		if status == nil || status.Operation == nil {
			return status, false, nil
		}
		for tableID, opt := range status.Operation {
			if opt.Status == model.OperFinished {
				delete(status.Operation, tableID)
			}
		}
		return status, true, nil
	})
	tester.MustApplyPatches()
}

func updateChangeFeedPosition(t *testing.T, tester *orchestrator.ReactorStateTester, cfID model.ChangeFeedID, resolvedTs, checkpointTs model.Ts) {
	key := etcd.CDCKey{
		Tp:           etcd.CDCKeyTypeChangeFeedStatus,
		ChangefeedID: cfID,
	}
	keyStr := key.String()

	cfStatus := &model.ChangeFeedStatus{
		ResolvedTs:   resolvedTs,
		CheckpointTs: checkpointTs,
	}
	valueBytes, err := json.Marshal(cfStatus)
	require.Nil(t, err)

	tester.MustUpdate(keyStr, valueBytes)
}

func TestIgnorableError(t *testing.T) {
	testCases := []struct {
		err       error
		ignorable bool
	}{
		{nil, true},
		{cerror.ErrAdminStopProcessor.GenWithStackByArgs(), true},
		{cerror.ErrReactorFinished.GenWithStackByArgs(), true},
		{cerror.ErrRedoWriterStopped.GenWithStackByArgs(), true},
		{errors.Trace(context.Canceled), true},
		{cerror.ErrProcessorTableNotFound.GenWithStackByArgs(), false},
		{errors.New("test error"), false},
	}
	for _, tc := range testCases {
		require.Equal(t, isProcessorIgnorableError(tc.err), tc.ignorable)
	}
}

func TestUpdateBarrierTs(t *testing.T) {
	ctx := cdcContext.NewBackendContext4Test(true)
	p, tester := initProcessor4Test(ctx, t)
	p.changefeed.PatchStatus(func(status *model.ChangeFeedStatus) (*model.ChangeFeedStatus, bool, error) {
		status.CheckpointTs = 5
		status.ResolvedTs = 10
		return status, true, nil
	})
	p.changefeed.PatchTaskStatus(p.captureInfo.ID, func(status *model.TaskStatus) (*model.TaskStatus, bool, error) {
		status.AddTable(1, &model.TableReplicaInfo{StartTs: 5}, 5)
		return status, true, nil
	})
	p.schemaStorage.(*mockSchemaStorage).resolvedTs = 10

	// init tick, add table OperDispatched.
	// Initialize TablePipeline should after the processor is in `processorRunning`
	p.runningStatus = processorRunning
	_, err := p.Tick(ctx, p.changefeed)
	require.Nil(t, err)
	tester.MustApplyPatches()
	c.Assert(p.changefeed.TaskStatuses[p.captureInfo.ID], check.DeepEquals, &model.TaskStatus{
		Tables: map[int64]*model.TableReplicaInfo{
			1: {StartTs: 5},
		},
		Operation: map[int64]*model.TableOperation{
			1: {BoundaryTs: 5, Status: model.OperDispatched},
		},
	})

	// tick again, add table OperProcessed.
	_, err = p.Tick(ctx, p.changefeed)
	require.Nil(t, err)
	tester.MustApplyPatches()
	c.Assert(p.changefeed.TaskStatuses[p.captureInfo.ID], check.DeepEquals, &model.TaskStatus{
		Tables: map[int64]*model.TableReplicaInfo{
			1: {StartTs: 5},
		},
		Operation: map[int64]*model.TableOperation{
			1: {BoundaryTs: 5, Status: model.OperProcessed},
		},
	})

	// Global resolved ts has advanced while schema storage stalls.
	p.changefeed.PatchStatus(func(status *model.ChangeFeedStatus) (*model.ChangeFeedStatus, bool, error) {
		status.ResolvedTs = 20
		return status, true, nil
	})
	_, err = p.Tick(ctx, p.changefeed)
	require.Nil(t, err)
	tester.MustApplyPatches()
	tb := p.tables[model.TableID(1)].(*mockTablePipeline)
	require.Equal(t, tb.barrierTs, uint64(10))

	// Schema storage has advanced too.
	p.schemaStorage.(*mockSchemaStorage).resolvedTs = 15
	_, err = p.Tick(ctx, p.changefeed)
	require.Nil(t, err)
	tester.MustApplyPatches()
	tb = p.tables[model.TableID(1)].(*mockTablePipeline)
<<<<<<< HEAD
	c.Assert(tb.barrierTs, check.Equals, uint64(15))
}

func (s *processorSuite) TestProcessorLifeCycle(c *check.C) {
	defer testleak.AfterTest(c)()
	ctx := cdcContext.NewBackendContext4Test(true)
	p, tester := initProcessor4Test(ctx, c)
	p.lazyInit = func(ctx cdcContext.Context) error {
		switch p.runningStatus {
		case processorRunning, processorClosing:
			return nil
		case processorInitializing:
			select {
			case <-p.sinkRunningCh:
				p.runningStatus = processorRunning
				log.Info("processor is running",
					zap.String("changefeed", p.changefeedID))
			default:
			}
			return nil
		default:
			// processor is closed
		}
		p.runningStatus = processorInitializing
		return nil
	}

	// `Closed` -> `Initializing` -> `Running` -> `Closing` -> `Closed`
	var err error
	// init tick
	_, err = p.Tick(ctx, p.changefeed)
	c.Assert(err, check.IsNil)
	tester.MustApplyPatches()
	c.Assert(p.changefeed.TaskPositions, check.NotNil)

	// `Closed` -> `Initializing`
	_, err = p.Tick(ctx, p.changefeed)
	c.Assert(err, check.IsNil)
	c.Assert(p.runningStatus, check.Equals, processorInitializing)
	tester.MustApplyPatches()

	// once sink is initialized successfully, `Initializing` -> `Running`
	close(p.sinkRunningCh)
	_, err = p.Tick(ctx, p.changefeed)
	c.Assert(err, check.IsNil)
	c.Assert(p.runningStatus, check.Equals, processorRunning)
	tester.MustApplyPatches()

	// `Running` -> `Closing`
	// set `sinkManager` to nil to avoid `sinkCloseCh` to be double closed,
	// just close it explicit manually to make test easier and more stable.
	p.sinkManager = nil
	c.Assert(p.Close(), check.IsNil)
	c.Assert(p.runningStatus, check.Equals, processorClosing)

	// `Closing` -> `Closed`
	close(p.sinkClosedCh)
	_, err = p.Tick(ctx, p.changefeed)
	c.Assert(err, check.IsNil)
	c.Assert(p.runningStatus, check.Equals, processorClosed)
	tester.MustApplyPatches()

	// `Closed` -> `Initializing` -> `Closing` -> `Closed`
	// errors may happen when initialize the sink.
	_, err = p.Tick(ctx, p.changefeed)
	c.Assert(err, check.IsNil)
	c.Assert(p.runningStatus, check.Equals, processorInitializing)
	tester.MustApplyPatches()

	// send a abnormal error
	p.sendError(cerror.ErrSinkURIInvalid)
	_, err = p.Tick(ctx, p.changefeed)
	tester.MustApplyPatches()
	c.Assert(cerror.ErrReactorFinished.Equal(errors.Cause(err)), check.IsTrue)
	c.Assert(p.changefeed.TaskPositions[p.captureInfo.ID].Error, check.DeepEquals, &model.RunningError{
		Addr:    "127.0.0.1:0000",
		Code:    "CDC:ErrSinkURIInvalid",
		Message: "[CDC:ErrSinkURIInvalid]sink uri invalid",
	})

	// since error is not nil now, we can call `processor.Close()`
	p.sinkManager = nil
	c.Assert(p.Close(), check.IsNil)
	c.Assert(p.runningStatus, check.Equals, processorClosing)

	// `processorClosing` -> `processorClosed`
	p.sinkClosedCh = make(chan struct{}, 1)
	close(p.sinkClosedCh)
	_, err = p.Tick(ctx, p.changefeed)
	c.Assert(err, check.IsNil)
	c.Assert(p.runningStatus, check.Equals, processorClosed)
	tester.MustApplyPatches()

	// `Closing` -> `Closed` cause by meet error when closing the sink.
	p.runningStatus = processorClosing
	p.sendError(cerror.ErrMySQLConnectionError)
	_, err = p.Tick(ctx, p.changefeed)
	tester.MustApplyPatches()
	c.Assert(cerror.ErrReactorFinished.Equal(errors.Cause(err)), check.IsTrue)
=======
	require.Equal(t, tb.barrierTs, uint64(15))
>>>>>>> e2d529cc
}<|MERGE_RESOLUTION|>--- conflicted
+++ resolved
@@ -33,12 +33,8 @@
 	cerror "github.com/pingcap/tiflow/pkg/errors"
 	"github.com/pingcap/tiflow/pkg/etcd"
 	"github.com/pingcap/tiflow/pkg/orchestrator"
-<<<<<<< HEAD
-	"github.com/pingcap/tiflow/pkg/util/testleak"
+	"github.com/stretchr/testify/require"
 	"go.uber.org/zap"
-=======
-	"github.com/stretchr/testify/require"
->>>>>>> e2d529cc
 )
 
 // processor needs to implement TableExecutor.
@@ -698,18 +694,14 @@
 	_, err = p.Tick(ctx, p.changefeed)
 	require.Nil(t, err)
 	tester.MustApplyPatches()
-<<<<<<< HEAD
-	c.Assert(p.tables[1], check.NotNil)
-	c.Assert(p.tables[1].CheckpointTs(), check.Equals, model.Ts(20))
-	c.Assert(p.tables[1].ResolvedTs(), check.Equals, model.Ts(20))
-
-	c.Assert(p.tables[2], check.NotNil)
-	c.Assert(p.tables[2].CheckpointTs(), check.Equals, model.Ts(30))
-	c.Assert(p.tables[2].ResolvedTs(), check.Equals, model.Ts(30))
-=======
+
 	require.NotNil(t, p.tables[1])
+	require.Equal(t, p.tables[1].CheckpointTs(), model.Ts(20))
+	require.Equal(t, p.tables[1].ResolvedTs(), model.Ts(20))
+
 	require.NotNil(t, p.tables[2])
->>>>>>> e2d529cc
+	require.Equal(t, p.tables[2].CheckpointTs(), model.Ts(30))
+	require.Equal(t, p.tables[2].ResolvedTs(), model.Ts(30))
 }
 
 func TestProcessorError(t *testing.T) {
@@ -798,13 +790,14 @@
 	_, err = p.Tick(ctx, p.changefeed)
 	require.Nil(t, err)
 	tester.MustApplyPatches()
-	c.Assert(p.tables[1], check.NotNil)
-	c.Assert(p.tables[1].CheckpointTs(), check.Equals, model.Ts(20))
-	c.Assert(p.tables[1].ResolvedTs(), check.Equals, model.Ts(20))
-
-	c.Assert(p.tables[2], check.NotNil)
-	c.Assert(p.tables[2].CheckpointTs(), check.Equals, model.Ts(30))
-	c.Assert(p.tables[2].ResolvedTs(), check.Equals, model.Ts(30))
+
+	require.NotNil(t, p.tables[1])
+	require.Equal(t, p.tables[1].CheckpointTs(), model.Ts(20))
+	require.Equal(t, p.tables[1].ResolvedTs(), model.Ts(20))
+
+	require.NotNil(t, p.tables[2])
+	require.Equal(t, p.tables[2].CheckpointTs(), model.Ts(30))
+	require.Equal(t, p.tables[2].ResolvedTs(), model.Ts(30))
 
 	// push the resolvedTs and checkpointTs
 	p.changefeed.PatchStatus(func(status *model.ChangeFeedStatus) (*model.ChangeFeedStatus, bool, error) {
@@ -883,7 +876,8 @@
 	_, err = p.Tick(ctx, p.changefeed)
 	require.Nil(t, err)
 	tester.MustApplyPatches()
-	c.Assert(p.changefeed.TaskStatuses[p.captureInfo.ID], check.DeepEquals, &model.TaskStatus{
+
+	require.Equal(t, p.changefeed.TaskStatuses[p.captureInfo.ID], &model.TaskStatus{
 		Tables: map[int64]*model.TableReplicaInfo{1: {StartTs: 30}, 2: {StartTs: 40}},
 	})
 
@@ -937,12 +931,8 @@
 	require.Nil(t, err)
 	tester.MustApplyPatches()
 
-<<<<<<< HEAD
-	updateChangeFeedPosition(c, tester, "changefeed-id-test", 50, 50)
+	updateChangeFeedPosition(t, tester, "changefeed-id-test", 50, 50)
 	p.runningStatus = processorRunning
-=======
-	updateChangeFeedPosition(t, tester, "changefeed-id-test", 50, 50)
->>>>>>> e2d529cc
 	_, err = p.Tick(ctx, p.changefeed)
 	require.Nil(t, err)
 	tester.MustApplyPatches()
@@ -1022,7 +1012,7 @@
 	_, err := p.Tick(ctx, p.changefeed)
 	require.Nil(t, err)
 	tester.MustApplyPatches()
-	c.Assert(p.changefeed.TaskStatuses[p.captureInfo.ID], check.DeepEquals, &model.TaskStatus{
+	require.Equal(t, p.changefeed.TaskStatuses[p.captureInfo.ID], &model.TaskStatus{
 		Tables: map[int64]*model.TableReplicaInfo{
 			1: {StartTs: 5},
 		},
@@ -1035,7 +1025,7 @@
 	_, err = p.Tick(ctx, p.changefeed)
 	require.Nil(t, err)
 	tester.MustApplyPatches()
-	c.Assert(p.changefeed.TaskStatuses[p.captureInfo.ID], check.DeepEquals, &model.TaskStatus{
+	require.Equal(t, p.changefeed.TaskStatuses[p.captureInfo.ID], &model.TaskStatus{
 		Tables: map[int64]*model.TableReplicaInfo{
 			1: {StartTs: 5},
 		},
@@ -1061,14 +1051,12 @@
 	require.Nil(t, err)
 	tester.MustApplyPatches()
 	tb = p.tables[model.TableID(1)].(*mockTablePipeline)
-<<<<<<< HEAD
-	c.Assert(tb.barrierTs, check.Equals, uint64(15))
-}
-
-func (s *processorSuite) TestProcessorLifeCycle(c *check.C) {
-	defer testleak.AfterTest(c)()
+	require.Equal(t, tb.barrierTs, uint64(15))
+}
+
+func TestProcessorLifeCycle(t *testing.T) {
 	ctx := cdcContext.NewBackendContext4Test(true)
-	p, tester := initProcessor4Test(ctx, c)
+	p, tester := initProcessor4Test(ctx, t)
 	p.lazyInit = func(ctx cdcContext.Context) error {
 		switch p.runningStatus {
 		case processorRunning, processorClosing:
@@ -1093,50 +1081,52 @@
 	var err error
 	// init tick
 	_, err = p.Tick(ctx, p.changefeed)
-	c.Assert(err, check.IsNil)
-	tester.MustApplyPatches()
-	c.Assert(p.changefeed.TaskPositions, check.NotNil)
+	require.Nil(t, err)
+
+	tester.MustApplyPatches()
+	require.NotNil(t, p.changefeed.TaskPositions)
 
 	// `Closed` -> `Initializing`
 	_, err = p.Tick(ctx, p.changefeed)
-	c.Assert(err, check.IsNil)
-	c.Assert(p.runningStatus, check.Equals, processorInitializing)
+	require.Nil(t, err)
+	require.Equal(t, p.runningStatus, processorInitializing)
 	tester.MustApplyPatches()
 
 	// once sink is initialized successfully, `Initializing` -> `Running`
 	close(p.sinkRunningCh)
 	_, err = p.Tick(ctx, p.changefeed)
-	c.Assert(err, check.IsNil)
-	c.Assert(p.runningStatus, check.Equals, processorRunning)
+	require.Nil(t, err)
+	require.Equal(t, p.runningStatus, processorRunning)
 	tester.MustApplyPatches()
 
 	// `Running` -> `Closing`
 	// set `sinkManager` to nil to avoid `sinkCloseCh` to be double closed,
 	// just close it explicit manually to make test easier and more stable.
 	p.sinkManager = nil
-	c.Assert(p.Close(), check.IsNil)
-	c.Assert(p.runningStatus, check.Equals, processorClosing)
+	err = p.Close()
+	require.Nil(t, err)
+	require.Equal(t, p.runningStatus, processorClosing)
 
 	// `Closing` -> `Closed`
 	close(p.sinkClosedCh)
 	_, err = p.Tick(ctx, p.changefeed)
-	c.Assert(err, check.IsNil)
-	c.Assert(p.runningStatus, check.Equals, processorClosed)
+	require.Nil(t, err)
+	require.Equal(t, p.runningStatus, processorClosed)
 	tester.MustApplyPatches()
 
 	// `Closed` -> `Initializing` -> `Closing` -> `Closed`
 	// errors may happen when initialize the sink.
 	_, err = p.Tick(ctx, p.changefeed)
-	c.Assert(err, check.IsNil)
-	c.Assert(p.runningStatus, check.Equals, processorInitializing)
+	require.Nil(t, err)
+	require.Equal(t, p.runningStatus, processorInitializing)
 	tester.MustApplyPatches()
 
 	// send a abnormal error
 	p.sendError(cerror.ErrSinkURIInvalid)
 	_, err = p.Tick(ctx, p.changefeed)
 	tester.MustApplyPatches()
-	c.Assert(cerror.ErrReactorFinished.Equal(errors.Cause(err)), check.IsTrue)
-	c.Assert(p.changefeed.TaskPositions[p.captureInfo.ID].Error, check.DeepEquals, &model.RunningError{
+	require.True(t, cerror.ErrReactorFinished.Equal(errors.Cause(err)))
+	require.Equal(t, p.changefeed.TaskPositions[p.captureInfo.ID].Error, &model.RunningError{
 		Addr:    "127.0.0.1:0000",
 		Code:    "CDC:ErrSinkURIInvalid",
 		Message: "[CDC:ErrSinkURIInvalid]sink uri invalid",
@@ -1144,15 +1134,16 @@
 
 	// since error is not nil now, we can call `processor.Close()`
 	p.sinkManager = nil
-	c.Assert(p.Close(), check.IsNil)
-	c.Assert(p.runningStatus, check.Equals, processorClosing)
+	err = p.Close()
+	require.Nil(t, err)
+	require.Equal(t, p.runningStatus, processorClosing)
 
 	// `processorClosing` -> `processorClosed`
 	p.sinkClosedCh = make(chan struct{}, 1)
 	close(p.sinkClosedCh)
 	_, err = p.Tick(ctx, p.changefeed)
-	c.Assert(err, check.IsNil)
-	c.Assert(p.runningStatus, check.Equals, processorClosed)
+	require.Nil(t, err)
+	require.Equal(t, p.runningStatus, processorClosed)
 	tester.MustApplyPatches()
 
 	// `Closing` -> `Closed` cause by meet error when closing the sink.
@@ -1160,8 +1151,5 @@
 	p.sendError(cerror.ErrMySQLConnectionError)
 	_, err = p.Tick(ctx, p.changefeed)
 	tester.MustApplyPatches()
-	c.Assert(cerror.ErrReactorFinished.Equal(errors.Cause(err)), check.IsTrue)
-=======
-	require.Equal(t, tb.barrierTs, uint64(15))
->>>>>>> e2d529cc
+	require.True(t, cerror.ErrReactorFinished.Equal(errors.Cause(err)))
 }