// Copyright 2021 PingCAP, Inc.
//
// Licensed under the Apache License, Version 2.0 (the "License");
// you may not use this file except in compliance with the License.
// You may obtain a copy of the License at
//
//     http://www.apache.org/licenses/LICENSE-2.0
//
// Unless required by applicable law or agreed to in writing, software
// distributed under the License is distributed on an "AS IS" BASIS,
// See the License for the specific language governing permissions and
// limitations under the License.

package processor

import (
	"context"
	"fmt"
	"io"
	"strconv"
	"sync"
	"time"

	"github.com/pingcap/errors"
	"github.com/pingcap/failpoint"
	"github.com/pingcap/log"
	"github.com/pingcap/tiflow/cdc/entry"
	"github.com/pingcap/tiflow/cdc/model"
	"github.com/pingcap/tiflow/cdc/processor/sinkmanager"
	"github.com/pingcap/tiflow/cdc/processor/sourcemanager"
	"github.com/pingcap/tiflow/cdc/processor/tablepb"
	"github.com/pingcap/tiflow/cdc/puller"
	"github.com/pingcap/tiflow/cdc/redo"
	"github.com/pingcap/tiflow/cdc/scheduler"
	"github.com/pingcap/tiflow/cdc/scheduler/schedulepb"
	"github.com/pingcap/tiflow/pkg/config"
	cdcContext "github.com/pingcap/tiflow/pkg/context"
	cerror "github.com/pingcap/tiflow/pkg/errors"
	"github.com/pingcap/tiflow/pkg/etcd"
	"github.com/pingcap/tiflow/pkg/filter"
	"github.com/pingcap/tiflow/pkg/pdutil"
	"github.com/pingcap/tiflow/pkg/retry"
	"github.com/pingcap/tiflow/pkg/upstream"
	"github.com/pingcap/tiflow/pkg/util"
	"github.com/prometheus/client_golang/prometheus"
	"github.com/tikv/client-go/v2/oracle"
	"go.uber.org/zap"
	"golang.org/x/sync/errgroup"
)

const (
	backoffBaseDelayInMs = 5
	maxTries             = 3
)

// Processor is the processor of changefeed data.
type Processor interface {
	// Tick is called periodically to drive the Processor's internal logic.
	// The main logic of processor is in this function, including the calculation of many kinds of ts,
	// maintain table components, error handling, etc.
	//
	// It can be called in etcd ticks, so it should never be blocked.
	// Tick Returns: error and warnings. error will be propagated to the owner, and warnings will be record.
	Tick(cdcContext.Context, *model.ChangeFeedInfo, *model.ChangeFeedStatus) (error, error)

	// Close closes the processor.
	Close() error
}

var _ Processor = (*processor)(nil)

type processor struct {
	changefeedID model.ChangeFeedID
	captureInfo  *model.CaptureInfo
	globalVars   *cdcContext.GlobalVars

	upstream     *upstream.Upstream
	lastSchemaTs model.Ts

	filter filter.Filter

	// To manager DDL events and schema storage.
	ddlHandler component[*ddlHandler]
	// To manage MounterGroup.
	mg component[entry.MounterGroup]
	// To manage redo.DMLManager.
	redo component[redo.DMLManager]

	sourceManager component[*sourcemanager.SourceManager]

	sinkManager component[*sinkmanager.SinkManager]

	initialized bool

	lazyInit func(ctx cdcContext.Context) error
	newAgent func(
		context.Context, *model.Liveness, uint64, *config.SchedulerConfig,
		etcd.OwnerCaptureInfoClient,
	) (scheduler.Agent, error)
	cfg *config.SchedulerConfig

	liveness        *model.Liveness
	agent           scheduler.Agent
	changefeedEpoch uint64

	// The latest changefeed info and status from meta storage. they are updated in every Tick.
	// processor implements TableExecutor interface, so we need to add these two fields here to use them
	// in `AddTableSpan` and `RemoveTableSpan`, otherwise we need to adjust the interface.
	// we can refactor this step by step.
	latestInfo   *model.ChangeFeedInfo
	latestStatus *model.ChangeFeedStatus

	ownerCaptureInfoClient etcd.OwnerCaptureInfoClient

	metricSyncTableNumGauge      prometheus.Gauge
	metricSchemaStorageGcTsGauge prometheus.Gauge
	metricProcessorErrorCounter  prometheus.Counter
	metricProcessorTickDuration  prometheus.Observer
	metricsProcessorMemoryGauge  prometheus.Gauge
}

// checkReadyForMessages checks whether all necessary Etcd keys have been established.
func (p *processor) checkReadyForMessages() bool {
	return p.latestStatus != nil
}

var _ scheduler.TableExecutor = (*processor)(nil)

// AddTableSpan implements TableExecutor interface.
// AddTableSpan may cause by the following scenario
// 1. `Create Table`, a new table dispatched to the processor, `isPrepare` should be false
// 2. Prepare phase for 2 phase scheduling, `isPrepare` should be true.
// 3. Replicating phase for 2 phase scheduling, `isPrepare` should be false
func (p *processor) AddTableSpan(
	ctx context.Context, span tablepb.Span, checkpoint tablepb.Checkpoint, isPrepare bool,
) (bool, error) {
	if !p.checkReadyForMessages() {
		return false, nil
	}

	startTs := checkpoint.CheckpointTs
	if startTs == 0 {
		log.Panic("table start ts must not be 0",
			zap.String("captureID", p.captureInfo.ID),
			zap.String("namespace", p.changefeedID.Namespace),
			zap.String("changefeed", p.changefeedID.ID),
			zap.Stringer("span", &span),
			zap.Uint64("checkpointTs", startTs),
			zap.Bool("isPrepare", isPrepare))
	}

	state, alreadyExist := p.sinkManager.r.GetTableState(span)

	if alreadyExist {
		switch state {
		// table is still `preparing`, which means the table is `replicating` on other captures.
		// no matter `isPrepare` or not, just ignore it should be ok.
		case tablepb.TableStatePreparing:
			log.Warn("table is still preparing, ignore the request",
				zap.String("captureID", p.captureInfo.ID),
				zap.String("namespace", p.changefeedID.Namespace),
				zap.String("changefeed", p.changefeedID.ID),
				zap.Stringer("span", &span),
				zap.Uint64("checkpointTs", startTs),
				zap.Bool("isPrepare", isPrepare))
			return true, nil
		case tablepb.TableStatePrepared:
			// table is `prepared`, and a `isPrepare = false` request indicate that old table should
			// be stopped on original capture already, it's safe to start replicating data now.
			if !isPrepare {
				if p.redo.r.Enabled() {
					// ResolvedTs is store in external storage when redo log is enabled, so we need to
					// start table with ResolvedTs in redoDMLManager.
					p.redo.r.StartTable(span, checkpoint.ResolvedTs)
				}
				if err := p.sinkManager.r.StartTable(span, startTs); err != nil {
					return false, errors.Trace(err)
				}
			}
			return true, nil
		case tablepb.TableStateReplicating:
			log.Warn("Ignore existing table",
				zap.String("captureID", p.captureInfo.ID),
				zap.String("namespace", p.changefeedID.Namespace),
				zap.String("changefeed", p.changefeedID.ID),
				zap.Stringer("span", &span),
				zap.Uint64("checkpointTs", startTs),
				zap.Bool("isPrepare", isPrepare))
			return true, nil
		case tablepb.TableStateStopped:
			log.Warn("The same table exists but is stopped. Cancel it and continue.",
				zap.String("captureID", p.captureInfo.ID),
				zap.String("namespace", p.changefeedID.Namespace),
				zap.String("changefeed", p.changefeedID.ID),
				zap.Stringer("span", &span),
				zap.Uint64("checkpointTs", startTs),
				zap.Bool("isPrepare", isPrepare))
			p.removeTable(span)
		}
	}

	// table not found, can happen in 2 cases
	// 1. this is a new table scheduling request, create the table and make it `replicating`
	// 2. `prepare` phase for 2 phase scheduling, create the table and make it `preparing`
	globalCheckpointTs := p.latestStatus.CheckpointTs
	if startTs < globalCheckpointTs {
		log.Warn("addTable: startTs < checkpoint",
			zap.String("captureID", p.captureInfo.ID),
			zap.String("namespace", p.changefeedID.Namespace),
			zap.String("changefeed", p.changefeedID.ID),
			zap.Stringer("span", &span),
			zap.Uint64("checkpointTs", startTs),
			zap.Bool("isPrepare", isPrepare))
	}

	p.sinkManager.r.AddTable(
		span, startTs, p.latestInfo.TargetTs)
	if p.redo.r.Enabled() {
		p.redo.r.AddTable(span, startTs)
	}
	p.sourceManager.r.AddTable(span, p.getTableName(ctx, span.TableID), startTs)

	return true, nil
}

// RemoveTableSpan implements TableExecutor interface.
func (p *processor) RemoveTableSpan(span tablepb.Span) bool {
	if !p.checkReadyForMessages() {
		return false
	}

	_, exist := p.sinkManager.r.GetTableState(span)
	if !exist {
		log.Warn("Table which will be deleted is not found",
			zap.String("capture", p.captureInfo.ID),
			zap.String("namespace", p.changefeedID.Namespace),
			zap.String("changefeed", p.changefeedID.ID),
			zap.Stringer("span", &span))
		return true
	}
	return p.sinkManager.r.AsyncStopTable(span)
}

// IsAddTableSpanFinished implements TableExecutor interface.
func (p *processor) IsAddTableSpanFinished(span tablepb.Span, isPrepare bool) bool {
	if !p.checkReadyForMessages() {
		return false
	}

	globalCheckpointTs := p.latestStatus.CheckpointTs

	var tableResolvedTs, tableCheckpointTs uint64
	var state tablepb.TableState
	done := func() bool {
		var alreadyExist bool
		state, alreadyExist = p.sinkManager.r.GetTableState(span)
		if alreadyExist {
			stats := p.sinkManager.r.GetTableStats(span)
			tableResolvedTs = stats.ResolvedTs
			tableCheckpointTs = stats.CheckpointTs
		} else {
			log.Panic("table which was added is not found",
				zap.String("captureID", p.captureInfo.ID),
				zap.String("namespace", p.changefeedID.Namespace),
				zap.String("changefeed", p.changefeedID.ID),
				zap.Stringer("span", &span),
				zap.Bool("isPrepare", isPrepare))
		}

		if isPrepare {
			return state == tablepb.TableStatePrepared
		}

		// The table is `replicating`, it's indicating that the `add table` must be finished.
		return state == tablepb.TableStateReplicating
	}
	if !done() {
		log.Debug("Add Table not finished",
			zap.String("captureID", p.captureInfo.ID),
			zap.String("namespace", p.changefeedID.Namespace),
			zap.String("changefeed", p.changefeedID.ID),
			zap.Stringer("span", &span),
			zap.Uint64("tableResolvedTs", tableResolvedTs),
			zap.Uint64("tableCheckpointTs", tableCheckpointTs),
			zap.Uint64("globalCheckpointTs", globalCheckpointTs),
			zap.Any("state", state),
			zap.Bool("isPrepare", isPrepare))
		return false
	}

	log.Info("Add Table finished",
		zap.String("captureID", p.captureInfo.ID),
		zap.String("namespace", p.changefeedID.Namespace),
		zap.String("changefeed", p.changefeedID.ID),
		zap.Stringer("span", &span),
		zap.Uint64("tableResolvedTs", tableResolvedTs),
		zap.Uint64("tableCheckpointTs", tableCheckpointTs),
		zap.Uint64("globalCheckpointTs", globalCheckpointTs),
		zap.Any("state", state),
		zap.Bool("isPrepare", isPrepare))
	return true
}

// IsRemoveTableSpanFinished implements TableExecutor interface.
func (p *processor) IsRemoveTableSpanFinished(span tablepb.Span) (model.Ts, bool) {
	if !p.checkReadyForMessages() {
		return 0, false
	}

	state, ok := p.sinkManager.r.GetTableState(span)
	if !ok {
		log.Warn("table has been stopped",
			zap.String("captureID", p.captureInfo.ID),
			zap.String("namespace", p.changefeedID.Namespace),
			zap.String("changefeed", p.changefeedID.ID),
			zap.Stringer("span", &span))
		return 0, true
	}

	stats := p.sinkManager.r.GetTableStats(span)
	if state != tablepb.TableStateStopped {
		log.Debug("table is still not stopped",
			zap.String("captureID", p.captureInfo.ID),
			zap.String("namespace", p.changefeedID.Namespace),
			zap.String("changefeed", p.changefeedID.ID),
			zap.Uint64("checkpointTs", stats.CheckpointTs),
			zap.Stringer("span", &span),
			zap.Any("tableStatus", state))
		return 0, false
	}

	if p.redo.r.Enabled() {
		p.redo.r.RemoveTable(span)
	}
	p.sinkManager.r.RemoveTable(span)
	p.sourceManager.r.RemoveTable(span)
	log.Info("table removed",
		zap.String("captureID", p.captureInfo.ID),
		zap.String("namespace", p.changefeedID.Namespace),
		zap.String("changefeed", p.changefeedID.ID),
		zap.Stringer("span", &span),
		zap.Uint64("checkpointTs", stats.CheckpointTs))

	return stats.CheckpointTs, true
}

// GetTableSpanStatus implements TableExecutor interface
func (p *processor) GetTableSpanStatus(span tablepb.Span, collectStat bool) tablepb.TableStatus {
	state, exist := p.sinkManager.r.GetTableState(span)
	if !exist {
		return tablepb.TableStatus{
			TableID: span.TableID,
			Span:    span,
			State:   tablepb.TableStateAbsent,
		}
	}
	sinkStats := p.sinkManager.r.GetTableStats(span)
	stats := tablepb.Stats{}
	if collectStat {
		stats = p.getStatsFromSourceManagerAndSinkManager(span, sinkStats)
	}
	return tablepb.TableStatus{
		TableID: span.TableID,
		Span:    span,
		Checkpoint: tablepb.Checkpoint{
			CheckpointTs: sinkStats.CheckpointTs,
			ResolvedTs:   sinkStats.ResolvedTs,
		},
		State: state,
		Stats: stats,
	}
}

func (p *processor) getStatsFromSourceManagerAndSinkManager(
	span tablepb.Span, sinkStats sinkmanager.TableStats,
) tablepb.Stats {
	pullerStats := p.sourceManager.r.GetTablePullerStats(span)
	now := p.upstream.PDClock.CurrentTime()

	stats := tablepb.Stats{
		RegionCount: pullerStats.RegionCount,
		CurrentTs:   oracle.ComposeTS(oracle.GetPhysical(now), 0),
		BarrierTs:   sinkStats.BarrierTs,
		StageCheckpoints: map[string]tablepb.Checkpoint{
			"puller-ingress": {
				CheckpointTs: pullerStats.CheckpointTsIngress,
				ResolvedTs:   pullerStats.ResolvedTsIngress,
			},
			"puller-egress": {
				CheckpointTs: pullerStats.CheckpointTsEgress,
				ResolvedTs:   pullerStats.ResolvedTsEgress,
			},
			"sink": {
				CheckpointTs: sinkStats.CheckpointTs,
				ResolvedTs:   sinkStats.ResolvedTs,
			},
		},
	}

	sortStats := p.sourceManager.r.GetTableSorterStats(span)
	stats.StageCheckpoints["sorter-ingress"] = tablepb.Checkpoint{
		CheckpointTs: sortStats.ReceivedMaxCommitTs,
		ResolvedTs:   sortStats.ReceivedMaxResolvedTs,
	}
	stats.StageCheckpoints["sorter-egress"] = tablepb.Checkpoint{
		CheckpointTs: sinkStats.ResolvedTs,
		ResolvedTs:   sinkStats.ResolvedTs,
	}

	return stats
}

// NewProcessor creates a new processor
func NewProcessor(
	info *model.ChangeFeedInfo,
	status *model.ChangeFeedStatus,
	captureInfo *model.CaptureInfo,
	changefeedID model.ChangeFeedID,
	up *upstream.Upstream,
	liveness *model.Liveness,
	changefeedEpoch uint64,
	cfg *config.SchedulerConfig,
	ownerCaptureInfoClient etcd.OwnerCaptureInfoClient,
) *processor {
	p := &processor{
		upstream:        up,
		changefeedID:    changefeedID,
		captureInfo:     captureInfo,
		liveness:        liveness,
		changefeedEpoch: changefeedEpoch,
		latestInfo:      info,
		latestStatus:    status,

		ownerCaptureInfoClient: ownerCaptureInfoClient,

		metricSyncTableNumGauge: syncTableNumGauge.
			WithLabelValues(changefeedID.Namespace, changefeedID.ID),
		metricProcessorErrorCounter: processorErrorCounter.
			WithLabelValues(changefeedID.Namespace, changefeedID.ID),
		metricSchemaStorageGcTsGauge: processorSchemaStorageGcTsGauge.
			WithLabelValues(changefeedID.Namespace, changefeedID.ID),
		metricProcessorTickDuration: processorTickDuration.
			WithLabelValues(changefeedID.Namespace, changefeedID.ID),
		metricsProcessorMemoryGauge: processorMemoryGauge.
			WithLabelValues(changefeedID.Namespace, changefeedID.ID),
	}
	p.lazyInit = p.lazyInitImpl
	p.newAgent = p.newAgentImpl
	p.cfg = cfg
	return p
}

var processorIgnorableError = []*errors.Error{
	cerror.ErrAdminStopProcessor,
	cerror.ErrReactorFinished,
}

// isProcessorIgnorableError returns true if the error means the processor exits
// normally, caused by changefeed pause, remove, etc.
func isProcessorIgnorableError(err error) bool {
	if err == nil {
		return true
	}
	if errors.Cause(err) == context.Canceled {
		return true
	}
	for _, e := range processorIgnorableError {
		if e.Equal(err) {
			return true
		}
	}
	return false
}

// Tick implements the `orchestrator.State` interface
// the `info` parameter is sent by metadata store, the `info` must be the latest value snapshot.
// the `status` parameter is sent by metadata store, the `status` must be the latest value snapshot.
// The main logic of processor is in this function, including the calculation of many kinds of ts,
// maintain table components, error handling, etc.
//
// It can be called in etcd ticks, so it should never be blocked.
func (p *processor) Tick(
	ctx cdcContext.Context,
	info *model.ChangeFeedInfo, status *model.ChangeFeedStatus,
) (error, error) {
	p.latestInfo = info
	p.latestStatus = status

	// check upstream error first
	if err := p.upstream.Error(); err != nil {
		p.metricProcessorErrorCounter.Inc()
		return err, nil
	}
	if p.upstream.IsClosed() {
		log.Panic("upstream is closed",
			zap.Uint64("upstreamID", p.upstream.ID),
			zap.String("namespace", p.changefeedID.Namespace),
			zap.String("changefeed", p.changefeedID.ID))
	}
	// skip this tick
	if !p.upstream.IsNormal() {
		log.Warn("upstream is not ready, skip",
			zap.Uint64("id", p.upstream.ID),
			zap.Strings("pd", p.upstream.PdEndpoints),
			zap.String("namespace", p.changefeedID.Namespace),
			zap.String("changefeed", p.changefeedID.ID))
		return nil, nil
	}
	startTime := time.Now()
	warning := p.handleWarnings()
	err := p.tick(ctx)
	costTime := time.Since(startTime)
	if costTime > processorLogsWarnDuration {
		log.Warn("processor tick took too long",
			zap.String("namespace", p.changefeedID.Namespace),
			zap.String("changefeed", p.changefeedID.ID),
			zap.String("capture", p.captureInfo.ID),
			zap.Duration("duration", costTime))
	}

	p.metricProcessorTickDuration.Observe(costTime.Seconds())

	// we should check if this error is nil,
	// otherwise the function called below may panic.
	if err == nil {
		p.refreshMetrics()
	} else {
		p.metricProcessorErrorCounter.Inc()
	}
	return err, warning
}

func (p *processor) handleWarnings() error {
	var err error
	select {
	case err = <-p.ddlHandler.warnings:
	case err = <-p.mg.warnings:
	case err = <-p.redo.warnings:
	case err = <-p.sourceManager.warnings:
	case err = <-p.sinkManager.warnings:
	default:
	}
	return err
}

func (p *processor) tick(ctx cdcContext.Context) error {
	if err := p.handleErrorCh(); err != nil {
		return errors.Trace(err)
	}
	if err := p.lazyInit(ctx); err != nil {
		return errors.Trace(err)
	}

	barrier, err := p.agent.Tick(ctx)
	if err != nil {
		return errors.Trace(err)
	}

	if barrier != nil && barrier.GlobalBarrierTs != 0 {
		p.updateBarrierTs(barrier)
	}
	p.doGCSchemaStorage()

	return nil
}

// lazyInitImpl create Filter, SchemaStorage, Mounter instances at the first tick.
func (p *processor) lazyInitImpl(etcdCtx cdcContext.Context) (err error) {
	if p.initialized {
		return nil
	}

	// Here we use a separated context for sub-components, so we can custom the
	// order of stopping all sub-components when closing the processor.
	prcCtx := cdcContext.NewContext(context.Background(), etcdCtx.GlobalVars())
	prcCtx = cdcContext.WithChangefeedVars(prcCtx, etcdCtx.ChangefeedVars())
	p.globalVars = prcCtx.GlobalVars()

	var tz *time.Location
	// todo: get the timezone from the global config or the changefeed config?
	tz, err = util.GetTimezone(config.GetGlobalServerConfig().TZ)
	if err != nil {
		return errors.Trace(err)
	}
	p.filter, err = filter.NewFilter(p.latestInfo.Config, util.GetTimeZoneName(tz))
	if err != nil {
		return errors.Trace(err)
	}

	if err = p.initDDLHandler(prcCtx); err != nil {
		return err
	}
	p.ddlHandler.name = "ddlHandler"
	p.ddlHandler.changefeedID = p.changefeedID
	p.ddlHandler.spawn(prcCtx)

	p.mg.r = entry.NewMounterGroup(p.ddlHandler.r.schemaStorage,
		p.latestInfo.Config.Mounter.WorkerNum,
		p.filter, tz, p.changefeedID, p.latestInfo.Config.Integrity)
	p.mg.name = "MounterGroup"
	p.mg.changefeedID = p.changefeedID
	p.mg.spawn(prcCtx)

	sourceID, err := pdutil.GetSourceID(prcCtx, p.upstream.PDClient)
	if err != nil {
		return errors.Trace(err)
	}
	p.latestInfo.Config.Sink.TiDBSourceID = sourceID

	p.redo.r = redo.NewDMLManager(p.changefeedID, p.latestInfo.Config.Consistent)
	p.redo.name = "RedoManager"
	p.redo.changefeedID = p.changefeedID
	p.redo.spawn(prcCtx)

	sortEngine, err := p.globalVars.SortEngineFactory.Create(p.changefeedID)
	log.Info("Processor creates sort engine",
		zap.String("namespace", p.changefeedID.Namespace),
		zap.String("changefeed", p.changefeedID.ID),
		zap.Error(err))
	if err != nil {
		return errors.Trace(err)
	}

	p.sourceManager.r = sourcemanager.New(
		p.changefeedID, p.upstream, p.mg.r,
		sortEngine, util.GetOrZero(p.latestInfo.Config.BDRMode))
	p.sourceManager.name = "SourceManager"
	p.sourceManager.changefeedID = p.changefeedID
	p.sourceManager.spawn(prcCtx)

	p.sinkManager.r = sinkmanager.New(
		p.changefeedID, p.latestInfo, p.upstream,
		p.ddlHandler.r.schemaStorage, p.redo.r, p.sourceManager.r)
	p.sinkManager.name = "SinkManager"
	p.sinkManager.changefeedID = p.changefeedID
	p.sinkManager.spawn(prcCtx)

	// Bind them so that sourceManager can notify sinkManager.r.
	p.sourceManager.r.OnResolve(p.sinkManager.r.UpdateReceivedSorterResolvedTs)
	p.agent, err = p.newAgent(prcCtx, p.liveness, p.changefeedEpoch, p.cfg, p.ownerCaptureInfoClient)
	if err != nil {
		return err
	}

	p.initialized = true
	log.Info("processor initialized",
		zap.String("capture", p.captureInfo.ID),
		zap.String("namespace", p.changefeedID.Namespace),
		zap.String("changefeed", p.changefeedID.ID),
		zap.Uint64("changefeedEpoch", p.changefeedEpoch))
	return nil
}

func (p *processor) newAgentImpl(
	ctx context.Context,
	liveness *model.Liveness,
	changefeedEpoch uint64,
	cfg *config.SchedulerConfig,
	client etcd.OwnerCaptureInfoClient,
) (ret scheduler.Agent, err error) {
	messageServer := p.globalVars.MessageServer
	messageRouter := p.globalVars.MessageRouter
	captureID := p.globalVars.CaptureInfo.ID
	ret, err = scheduler.NewAgent(
		ctx, captureID, liveness,
		messageServer, messageRouter, client, p, p.changefeedID,
		changefeedEpoch, cfg)
	return ret, errors.Trace(err)
}

// handleErrorCh listen the error channel and throw the error if it is not expected.
func (p *processor) handleErrorCh() (err error) {
	// TODO(qupeng): handle different errors in different ways.
	select {
	case err = <-p.ddlHandler.errors:
	case err = <-p.mg.errors:
	case err = <-p.redo.errors:
	case err = <-p.sourceManager.errors:
	case err = <-p.sinkManager.errors:
	default:
		return nil
	}
	if !isProcessorIgnorableError(err) {
		log.Error("error on running processor",
			zap.String("capture", p.captureInfo.ID),
			zap.String("namespace", p.changefeedID.Namespace),
			zap.String("changefeed", p.changefeedID.ID),
			zap.Error(err))
		return err
	}
	log.Info("processor exited",
		zap.String("capture", p.captureInfo.ID),
		zap.String("namespace", p.changefeedID.Namespace),
		zap.String("changefeed", p.changefeedID.ID))
	return cerror.ErrReactorFinished
}

func (p *processor) initDDLHandler(ctx context.Context) error {
	checkpointTs := p.latestInfo.GetCheckpointTs(p.latestStatus)
	minTableBarrierTs := p.latestStatus.MinTableBarrierTs
	forceReplicate := p.latestInfo.Config.ForceReplicate

	// if minTableBarrierTs == checkpointTs it means owner can't tell whether the DDL on checkpointTs has
	// been executed or not. So the DDL puller must start at checkpointTs-1.
	var ddlStartTs uint64
	if minTableBarrierTs > checkpointTs {
		ddlStartTs = checkpointTs
	} else {
		ddlStartTs = checkpointTs - 1
	}

<<<<<<< HEAD
	f, err := filter.NewFilter(p.latestInfo.Config, "")
	if err != nil {
		return errors.Trace(err)
	}
	schemaStorage, err := entry.NewSchemaStorage(p.upstream.KVStorage, ddlStartTs,
		forceReplicate, p.changefeedID, util.RoleProcessor, f)
=======
	meta := kv.GetSnapshotMeta(p.upstream.KVStorage, ddlStartTs)
	schemaStorage, err := entry.NewSchemaStorage(meta, ddlStartTs,
		forceReplicate, p.changefeedID, util.RoleProcessor, p.filter)
>>>>>>> f0ab88a7
	if err != nil {
		return errors.Trace(err)
	}

	serverCfg := config.GetGlobalServerConfig()
	changefeedID := model.DefaultChangeFeedID(p.changefeedID.ID + "_processor_ddl_puller")
	ddlPuller := puller.NewDDLJobPuller(
		ctx, p.upstream, ddlStartTs, serverCfg, changefeedID, schemaStorage, p.filter,
	)
	p.ddlHandler.r = &ddlHandler{puller: ddlPuller, schemaStorage: schemaStorage}
	return nil
}

// updateBarrierTs updates barrierTs for all tables.
func (p *processor) updateBarrierTs(barrier *schedulepb.Barrier) {
	tableBarrier := p.calculateTableBarrierTs(barrier)
	globalBarrierTs := barrier.GetGlobalBarrierTs()

	schemaResolvedTs := p.ddlHandler.r.schemaStorage.ResolvedTs()
	if schemaResolvedTs < globalBarrierTs {
		// Do not update barrier ts that is larger than
		// DDL puller's resolved ts.
		// When DDL puller stall, resolved events that outputted by sorter
		// may pile up in memory, as they have to wait DDL.
		globalBarrierTs = schemaResolvedTs
	}
	log.Debug("update barrierTs",
		zap.String("namespace", p.changefeedID.Namespace),
		zap.String("changefeed", p.changefeedID.ID),
		zap.Any("tableBarriers", barrier.GetTableBarriers()),
		zap.Uint64("globalBarrierTs", globalBarrierTs))

	p.sinkManager.r.UpdateBarrierTs(globalBarrierTs, tableBarrier)
}

func (p *processor) getTableName(ctx context.Context, tableID model.TableID) string {
	// FIXME: using GetLastSnapshot here would be confused and get the wrong table name
	// after `rename table` DDL, since `rename table` keeps the tableID unchanged
	var tableName *model.TableName
	retry.Do(ctx, func() error { //nolint:errcheck
		if x, ok := p.ddlHandler.r.schemaStorage.GetLastSnapshot().PhysicalTableByID(tableID); ok {
			tableName = &x.TableName
			return nil
		}
		return errors.Errorf("failed to get table name, fallback to use table id: %d",
			tableID)
	}, retry.WithBackoffBaseDelay(backoffBaseDelayInMs),
		retry.WithMaxTries(maxTries),
		retry.WithIsRetryableErr(cerror.IsRetryableError))

	if tableName == nil {
		log.Warn("failed to get table name for metric",
			zap.String("namespace", p.changefeedID.Namespace),
			zap.String("changefeed", p.changefeedID.ID),
			zap.Any("tableID", tableID))
		return strconv.Itoa(int(tableID))
	}

	return tableName.QuoteString()
}

func (p *processor) removeTable(span tablepb.Span) {
	if p.redo.r.Enabled() {
		p.redo.r.RemoveTable(span)
	}
	p.sinkManager.r.RemoveTable(span)
	p.sourceManager.r.RemoveTable(span)
}

// doGCSchemaStorage trigger the schema storage GC
func (p *processor) doGCSchemaStorage() {
	if p.ddlHandler.r.schemaStorage == nil {
		// schemaStorage is nil only in test
		return
	}

	if p.latestStatus == nil {
		// This could happen if Etcd data is not complete.
		return
	}

	// Please refer to `unmarshalAndMountRowChanged` in cdc/entry/mounter.go
	// for why we need -1.
	lastSchemaTs := p.ddlHandler.r.schemaStorage.DoGC(p.latestStatus.CheckpointTs - 1)
	if p.lastSchemaTs == lastSchemaTs {
		return
	}
	p.lastSchemaTs = lastSchemaTs

	log.Debug("finished gc in schema storage",
		zap.Uint64("gcTs", lastSchemaTs),
		zap.String("namespace", p.changefeedID.Namespace),
		zap.String("changefeed", p.changefeedID.ID))
	lastSchemaPhysicalTs := oracle.ExtractPhysical(lastSchemaTs)
	p.metricSchemaStorageGcTsGauge.Set(float64(lastSchemaPhysicalTs))
}

func (p *processor) refreshMetrics() {
	// Before the processor is initialized, we should not refresh metrics.
	// Otherwise, it will cause panic.
	if !p.initialized {
		return
	}
	p.metricSyncTableNumGauge.Set(float64(p.sinkManager.r.GetAllCurrentTableSpansCount()))
}

// Close closes the processor. It must be called explicitly to stop all sub-components.
func (p *processor) Close() error {
	log.Info("processor closing ...",
		zap.String("namespace", p.changefeedID.Namespace),
		zap.String("changefeed", p.changefeedID.ID))

	// clean up metrics first to avoid some metrics are not cleaned up
	// when error occurs during closing the processor
	p.cleanupMetrics()

	p.sinkManager.stop()
	p.sinkManager.r = nil
	p.sourceManager.stop()
	p.sourceManager.r = nil
	p.redo.stop()
	p.mg.stop()
	p.ddlHandler.stop()

	if p.globalVars != nil && p.globalVars.SortEngineFactory != nil {
		if err := p.globalVars.SortEngineFactory.Drop(p.changefeedID); err != nil {
			log.Error("Processor drop event sort engine fail",
				zap.String("namespace", p.changefeedID.Namespace),
				zap.String("changefeed", p.changefeedID.ID),
				zap.Error(err))
			return errors.Trace(err)
		}
		log.Info("Processor drop sort engine successfully",
			zap.String("namespace", p.changefeedID.Namespace),
			zap.String("changefeed", p.changefeedID.ID))
	}

	if p.agent != nil {
		log.Info("Processor try to close agent",
			zap.String("namespace", p.changefeedID.Namespace),
			zap.String("changefeed", p.changefeedID.ID))
		if err := p.agent.Close(); err != nil {
			log.Warn("close agent meet error",
				zap.String("namespace", p.changefeedID.Namespace),
				zap.String("changefeed", p.changefeedID.ID),
				zap.Error(err))
		}
		log.Info("Processor closed agent successfully",
			zap.String("namespace", p.changefeedID.Namespace),
			zap.String("changefeed", p.changefeedID.ID))
		p.agent = nil
	}

	// mark tables share the same cdcContext with its original table, don't need to cancel
	failpoint.Inject("processorStopDelay", nil)

	log.Info("processor closed",
		zap.String("namespace", p.changefeedID.Namespace),
		zap.String("changefeed", p.changefeedID.ID))

	return nil
}

func (p *processor) cleanupMetrics() {
	syncTableNumGauge.DeleteLabelValues(p.changefeedID.Namespace, p.changefeedID.ID)
	processorErrorCounter.DeleteLabelValues(p.changefeedID.Namespace, p.changefeedID.ID)
	processorSchemaStorageGcTsGauge.DeleteLabelValues(p.changefeedID.Namespace, p.changefeedID.ID)
	processorTickDuration.DeleteLabelValues(p.changefeedID.Namespace, p.changefeedID.ID)
	processorMemoryGauge.DeleteLabelValues(p.changefeedID.Namespace, p.changefeedID.ID)

	ok := puller.PullerEventCounter.DeleteLabelValues(p.changefeedID.Namespace, p.changefeedID.ID, "kv")
	if !ok {
		log.Warn("delete puller event counter metrics failed",
			zap.String("namespace", p.changefeedID.Namespace),
			zap.String("changefeed", p.changefeedID.ID),
			zap.String("type", "kv"))
	}
	ok = puller.PullerEventCounter.DeleteLabelValues(p.changefeedID.Namespace, p.changefeedID.ID, "resolved")
	if !ok {
		log.Warn("delete puller event counter metrics failed",
			zap.String("namespace", p.changefeedID.Namespace),
			zap.String("changefeed", p.changefeedID.ID),
			zap.String("type", "resolved"))
	}
}

// WriteDebugInfo write the debug info to Writer
func (p *processor) WriteDebugInfo(w io.Writer) error {
	fmt.Fprintf(w, "%+v\n%+v\n", *p.latestInfo, *p.latestStatus)
	spans := p.sinkManager.r.GetAllCurrentTableSpans()
	for _, span := range spans {
		state, _ := p.sinkManager.r.GetTableState(span)
		stats := p.sinkManager.r.GetTableStats(span)
		// TODO: add table name.
		fmt.Fprintf(w, "span: %s, resolvedTs: %d, checkpointTs: %d, state: %s\n",
			&span, stats.ResolvedTs, stats.CheckpointTs, state)
	}

	return nil
}

func (p *processor) calculateTableBarrierTs(
	barrier *schedulepb.Barrier,
) map[model.TableID]model.Ts {
	tableBarrierTs := make(map[model.TableID]model.Ts)
	for _, tb := range barrier.TableBarriers {
		tableBarrierTs[tb.TableID] = tb.BarrierTs
	}
	return tableBarrierTs
}

type component[R util.Runnable] struct {
	r            R
	name         string
	ctx          context.Context
	cancel       context.CancelFunc
	errors       chan error
	warnings     chan error
	wg           sync.WaitGroup
	changefeedID model.ChangeFeedID
}

func (c *component[R]) spawn(ctx context.Context) {
	c.ctx, c.cancel = context.WithCancel(ctx)
	c.errors = make(chan error, 16)
	c.warnings = make(chan error, 16)

	changefeedID := c.changefeedID
	c.wg.Add(1)
	go func() {
		defer c.wg.Done()
		err := c.r.Run(c.ctx, c.warnings)
		if err != nil && errors.Cause(err) != context.Canceled {
			log.Error("processor sub-component fails",
				zap.String("namespace", changefeedID.Namespace),
				zap.String("changefeed", changefeedID.ID),
				zap.String("name", c.name),
				zap.Error(err))
			select {
			case <-c.ctx.Done():
			case c.errors <- err:
			}
		}
	}()
	c.r.WaitForReady(ctx)
	log.Info("processor sub-component starts",
		zap.String("namespace", changefeedID.Namespace),
		zap.String("changefeed", changefeedID.ID),
		zap.String("name", c.name))
}

func (c *component[R]) stop() {
	if c.cancel == nil {
		log.Info("processor sub-component isn't started",
			zap.String("namespace", c.changefeedID.Namespace),
			zap.String("changefeed", c.changefeedID.ID),
			zap.String("name", c.name))
		return
	}
	log.Info("processor sub-component is in stopping",
		zap.String("namespace", c.changefeedID.Namespace),
		zap.String("changefeed", c.changefeedID.ID),
		zap.String("name", c.name))
	c.cancel()
	c.wg.Wait()
	c.r.Close()
}

type ddlHandler struct {
	puller        puller.DDLJobPuller
	schemaStorage entry.SchemaStorage
}

func (d *ddlHandler) Run(ctx context.Context, _ ...chan<- error) error {
	g, ctx := errgroup.WithContext(ctx)
	// d.puller will update the schemaStorage.
	g.Go(func() error { return d.puller.Run(ctx) })
	g.Go(func() error {
		for {
			var jobEntry *model.DDLJobEntry
			select {
			case <-ctx.Done():
				return nil
			case jobEntry = <-d.puller.Output():
			}
			failpoint.Inject("processorDDLResolved", nil)
			if jobEntry.OpType == model.OpTypeResolved {
				d.schemaStorage.AdvanceResolvedTs(jobEntry.CRTs)
			}
		}
	})
	return g.Wait()
}

func (d *ddlHandler) WaitForReady(_ context.Context) {}

func (d *ddlHandler) Close() {}<|MERGE_RESOLUTION|>--- conflicted
+++ resolved
@@ -709,18 +709,12 @@
 		ddlStartTs = checkpointTs - 1
 	}
 
-<<<<<<< HEAD
 	f, err := filter.NewFilter(p.latestInfo.Config, "")
 	if err != nil {
 		return errors.Trace(err)
 	}
 	schemaStorage, err := entry.NewSchemaStorage(p.upstream.KVStorage, ddlStartTs,
 		forceReplicate, p.changefeedID, util.RoleProcessor, f)
-=======
-	meta := kv.GetSnapshotMeta(p.upstream.KVStorage, ddlStartTs)
-	schemaStorage, err := entry.NewSchemaStorage(meta, ddlStartTs,
-		forceReplicate, p.changefeedID, util.RoleProcessor, p.filter)
->>>>>>> f0ab88a7
 	if err != nil {
 		return errors.Trace(err)
 	}
