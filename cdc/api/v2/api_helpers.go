--- conflicted
+++ resolved
@@ -408,7 +408,6 @@
 	changefeedID model.ChangeFeedID,
 	overrideCheckpointTs uint64,
 ) error {
-<<<<<<< HEAD
 	if checkpointTs == 0 {
 		return nil
 	}
@@ -423,8 +422,6 @@
 			"invalid checkpoint-ts %v, larger than current tso %v", checkpointTs, currentTSO)
 	}
 
-=======
->>>>>>> 66000960
 	// 1h is enough for resuming a changefeed.
 	gcTTL := int64(60 * 60)
 	err = gc.EnsureChangefeedStartTsSafety(
