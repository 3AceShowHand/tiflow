--- conflicted
+++ resolved
@@ -173,24 +173,9 @@
 	}
 }
 
-<<<<<<< HEAD
-		if s.cyclic != nil {
-			// Filter rows if it is origin from downstream.
-			skippedRowCount := cyclic.FilterAndReduceTxns(
-				resolvedTxnsMap, s.cyclic.FilterReplicaID(), s.cyclic.ReplicaID())
-			s.statistics.SubRowsCount(skippedRowCount)
-		}
-
-		s.dispatchAndExecTxns(ctx, resolvedTxnsMap)
-		for _, worker := range s.workers {
-			atomic.StoreUint64(&worker.checkpointTs, resolvedTs)
-		}
-		s.txnCache.UpdateCheckpoint(resolvedTs)
-=======
 func (s *mysqlSink) updateCheckpointTs(ts uint64) {
 	for _, worker := range s.workers {
 		worker.updateCheckpointTs(ts)
->>>>>>> 625bc975
 	}
 	s.txnCache.UpdateCheckpoint(ts)
 }
