// Copyright 2021 PingCAP, Inc.
//
// Licensed under the Apache License, Version 2.0 (the "License");
// you may not use this file except in compliance with the License.
// You may obtain a copy of the License at
//
//     http://www.apache.org/licenses/LICENSE-2.0
//
// Unless required by applicable law or agreed to in writing, software
// distributed under the License is distributed on an "AS IS" BASIS,
// See the License for the specific language governing permissions and
// limitations under the License.

package pipeline

import (
	"context"
	"sync"
	"sync/atomic"
	"time"

	"github.com/pingcap/errors"
	"github.com/pingcap/log"
	"github.com/pingcap/tiflow/cdc/entry"
	"github.com/pingcap/tiflow/cdc/model"
	"github.com/pingcap/tiflow/cdc/redo"
	"github.com/pingcap/tiflow/cdc/sink"
	"github.com/pingcap/tiflow/cdc/sink/common"
	"github.com/pingcap/tiflow/pkg/actor"
	"github.com/pingcap/tiflow/pkg/actor/message"
	serverConfig "github.com/pingcap/tiflow/pkg/config"
	cdcContext "github.com/pingcap/tiflow/pkg/context"
	cerror "github.com/pingcap/tiflow/pkg/errors"
	pmessage "github.com/pingcap/tiflow/pkg/pipeline/message"
	"go.uber.org/zap"
	"golang.org/x/sync/errgroup"
)

var (
	_       TablePipeline                 = (*tableActor)(nil)
	_       actor.Actor[pmessage.Message] = (*tableActor)(nil)
	stopped                               = uint32(1)
)

const sinkFlushInterval = 500 * time.Millisecond

type tableActor struct {
	actorID actor.ID
	mb      actor.Mailbox[pmessage.Message]
	router  *actor.Router[pmessage.Message]
	// all goroutines in tableActor should be spawned from this wg
	wg *errgroup.Group
	// backend mounter
	mounter entry.Mounter
	// backend tableSink
	tableSink sink.Sink

	pullerNode *pullerNode
	sortNode   *sorterNode
	sinkNode   *sinkNode
	// contains all nodes except pullerNode
	nodes []*ActorNode

	// states of table actor
	started  bool
	stopped  uint32
	stopLock sync.Mutex
	// TODO: try to reduce these config fields below in the future
	tableID        int64
	markTableID    int64
	cyclicEnabled  bool
	targetTs       model.Ts
	memoryQuota    uint64
	replicaInfo    *model.TableReplicaInfo
	replicaConfig  *serverConfig.ReplicaConfig
	changefeedVars *cdcContext.ChangefeedVars
	globalVars     *cdcContext.GlobalVars
	// these fields below are used in logs and metrics only
	changefeedID string
	tableName    string

	// use to report error to processor
	reportErr func(error)
	// stopCtx use to stop table actor
	stopCtx context.Context
	// cancel use to cancel all goroutines spawned from table actor
	cancel context.CancelFunc

	lastFlushSinkTime time.Time
}

// NewTableActor creates a table actor and starts it.
func NewTableActor(cdcCtx cdcContext.Context,
	mounter entry.Mounter,
	tableID model.TableID,
	tableName string,
	replicaInfo *model.TableReplicaInfo,
	sink sink.Sink,
	targetTs model.Ts,
) (TablePipeline, error) {
	config := cdcCtx.ChangefeedVars().Info.Config
	cyclicEnabled := config.Cyclic != nil && config.Cyclic.IsEnabled()
	changefeedVars := cdcCtx.ChangefeedVars()
	globalVars := cdcCtx.GlobalVars()

	actorID := globalVars.TableActorSystem.ActorID()
	mb := actor.NewMailbox[pmessage.Message](actorID, defaultOutputChannelSize)
	// Cancel should be able to release all sub-goroutines in this actor.
	ctx, cancel := context.WithCancel(cdcCtx)
	// All sub-goroutines should be spawn in this wait group.
	wg, cctx := errgroup.WithContext(ctx)

	table := &tableActor{
		// all errors in table actor will be reported to processor
		reportErr: cdcCtx.Throw,
		mb:        mb,
		wg:        wg,
		cancel:    cancel,

		tableID:       tableID,
		markTableID:   replicaInfo.MarkTableID,
		tableName:     tableName,
		cyclicEnabled: cyclicEnabled,
		memoryQuota:   serverConfig.GetGlobalServerConfig().PerTableMemoryQuota,
		mounter:       mounter,
		replicaInfo:   replicaInfo,
		replicaConfig: config,
		tableSink:     sink,
		targetTs:      targetTs,
		started:       false,

		changefeedID:   changefeedVars.ID,
		changefeedVars: changefeedVars,
		globalVars:     globalVars,
		router:         globalVars.TableActorSystem.Router(),
		actorID:        actorID,

		stopCtx: cctx,
	}

	startTime := time.Now()
	log.Info("table actor starting",
<<<<<<< HEAD
		zap.String("changefeed", table.changefeedID),
=======
		zap.String("changefeed", changefeedVars.ID),
>>>>>>> 88d44d06
		zap.String("tableName", tableName),
		zap.Int64("tableID", tableID))
	if err := table.start(cctx); err != nil {
		table.stop(err)
		return nil, errors.Trace(err)
	}
	err := globalVars.TableActorSystem.System().Spawn(mb, table)
	if err != nil {
		return nil, errors.Trace(err)
	}
	log.Info("table actor started",
<<<<<<< HEAD
		zap.String("changefeed", table.changefeedID),
=======
		zap.String("changefeed", changefeedVars.ID),
>>>>>>> 88d44d06
		zap.String("tableName", tableName),
		zap.Int64("tableID", tableID),
		zap.Duration("duration", time.Since(startTime)))
	return table, nil
}

// OnClose implements Actor interface.
// TODO: implements table actor stop here.
func (t *tableActor) OnClose() {
}

func (t *tableActor) Poll(ctx context.Context, msgs []message.Message[pmessage.Message]) bool {
	for i := range msgs {
		if atomic.LoadUint32(&t.stopped) == stopped {
			// No need to handle remaining messages.
			return false
		}

		var err error
		switch msgs[i].Tp {
		case message.TypeValue:
			switch msgs[i].Value.Tp {
			case pmessage.MessageTypeBarrier:
				err = t.handleBarrierMsg(ctx, msgs[i].Value.BarrierTs)
			case pmessage.MessageTypeTick:
				err = t.handleTickMsg(ctx)
			}
		case message.TypeStop:
			t.handleStopMsg(ctx)
		}
		if err != nil {
			log.Error("failed to process message, stop table actor ",
				zap.String("tableName", t.tableName),
				zap.Int64("tableID", t.tableID),
				zap.Any("message", msgs[i]),
				zap.Error(err))
			t.handleError(err)
			break
		}

		// process message for each node, pull message from parent node and then send it to next node
		if err := t.handleDataMsg(ctx); err != nil {
			log.Error("failed to process message, stop table actor ",
				zap.String("tableName", t.tableName),
				zap.Int64("tableID", t.tableID), zap.Error(err))
			t.handleError(err)
			break
		}
	}
	if atomic.LoadUint32(&t.stopped) == stopped {
		log.Error("table actor removed",
			zap.String("changefeed", t.changefeedID),
			zap.String("tableName", t.tableName),
			zap.Int64("tableID", t.tableID))
		return false
	}
	return true
}

func (t *tableActor) handleDataMsg(ctx context.Context) error {
	for _, n := range t.nodes {
		if err := n.TryRun(ctx); err != nil {
			return err
		}
	}
	return nil
}

func (t *tableActor) handleBarrierMsg(ctx context.Context, barrierTs model.Ts) error {
	t.sortNode.updateBarrierTs(barrierTs)
	return t.sinkNode.updateBarrierTs(ctx, barrierTs)
}

func (t *tableActor) handleTickMsg(ctx context.Context) error {
	// tick message flush the raw event to sink, follow the old pipeline implementation, batch flush the events  every 500ms
	if time.Since(t.lastFlushSinkTime) > sinkFlushInterval {
		_, err := t.sinkNode.HandleMessage(ctx, pmessage.TickMessage())
		if err != nil {
			return err
		}
		t.lastFlushSinkTime = time.Now()
	}
	return nil
}

func (t *tableActor) handleStopMsg(ctx context.Context) {
	// async stops sinkNode and tableSink
	go func() {
		_, err := t.sinkNode.HandleMessage(ctx,
			pmessage.CommandMessage(&pmessage.Command{Tp: pmessage.CommandTypeStop}),
		)
		if err != nil {
			t.handleError(err)
		}
	}()
}

func (t *tableActor) start(sdtTableContext context.Context) error {
	if t.started {
		log.Panic("start an already started table",
			zap.String("changefeedID", t.changefeedID),
			zap.Int64("tableID", t.tableID),
			zap.String("tableName", t.tableName))
	}
	log.Debug("creating table flow controller",
		zap.String("changefeedID", t.changefeedID),
		zap.Int64("tableID", t.tableID),
		zap.String("tableName", t.tableName),
		zap.Uint64("quota", t.memoryQuota))

	flowController := common.NewTableFlowController(t.memoryQuota)
	sorterNode := newSorterNode(t.tableName, t.tableID,
		t.replicaInfo.StartTs, flowController,
		t.mounter, t.replicaConfig,
	)
	t.sortNode = sorterNode
	sortActorNodeContext := newContext(sdtTableContext, t.tableName,
		t.globalVars.TableActorSystem.Router(),
		t.actorID, t.changefeedVars, t.globalVars, t.reportErr)
	if err := startSorter(t, sortActorNodeContext); err != nil {
		log.Error("sorter fails to start",
			zap.String("tableName", t.tableName),
			zap.Int64("tableID", t.tableID),
			zap.Error(err))
		return err
	}

	pullerNode := newPullerNode(t.tableID, t.replicaInfo, t.tableName, t.changefeedVars.ID)
	pullerActorNodeContext := newContext(sdtTableContext,
		t.tableName,
		t.globalVars.TableActorSystem.Router(),
		t.actorID, t.changefeedVars, t.globalVars, t.reportErr)
	t.pullerNode = pullerNode
	if err := startPuller(t, pullerActorNodeContext); err != nil {
		log.Error("puller fails to start",
			zap.String("tableName", t.tableName),
			zap.Int64("tableID", t.tableID),
			zap.Error(err))
		return err
	}

	messageFetchFunc, err := t.getSinkAsyncMessageHolder(sdtTableContext, sortActorNodeContext)
	if err != nil {
		return errors.Trace(err)
	}

	actorSinkNode := newSinkNode(t.tableID, t.tableSink,
		t.replicaInfo.StartTs,
		t.targetTs, flowController)
	actorSinkNode.initWithReplicaConfig(true, t.replicaConfig)
	t.sinkNode = actorSinkNode

	// construct sink actor node, it gets message from sortNode or cyclicNode
	var messageProcessFunc asyncMessageProcessorFunc = func(
		ctx context.Context, msg pmessage.Message,
	) (bool, error) {
		return actorSinkNode.HandleMessage(sdtTableContext, msg)
	}
	t.nodes = append(t.nodes, NewActorNode(messageFetchFunc, messageProcessFunc))

	t.started = true
	log.Info("table actor is started",
		zap.String("tableName", t.tableName),
		zap.Int64("tableID", t.tableID))
	return nil
}

func (t *tableActor) getSinkAsyncMessageHolder(
	sdtTableContext context.Context,
	sortActorNodeContext *actorNodeContext) (AsyncMessageHolder, error,
) {
	var messageFetchFunc asyncMessageHolderFunc = func() *pmessage.Message {
		return sortActorNodeContext.tryGetProcessedMessage()
	}
	// check if cyclic feature is enabled
	if t.cyclicEnabled {
		cyclicNode := newCyclicMarkNode(t.markTableID)
		cyclicActorNodeContext := newCyclicNodeContext(
			newContext(sdtTableContext, t.tableName,
				t.globalVars.TableActorSystem.Router(),
				t.actorID, t.changefeedVars,
				t.globalVars, t.reportErr))
		if err := cyclicNode.Init(cyclicActorNodeContext); err != nil {
			log.Error("failed to start cyclic node",
				zap.String("tableName", t.tableName),
				zap.Int64("tableID", t.tableID),
				zap.Error(err))
			return nil, err
		}

		// construct cyclic actor node if it's enabled, it gets message from sortNode
		var messageProcessFunc asyncMessageProcessorFunc = func(
			ctx context.Context, msg pmessage.Message,
		) (bool, error) {
			return cyclicNode.TryHandleDataMessage(cyclicActorNodeContext, msg)
		}
		t.nodes = append(t.nodes, NewActorNode(messageFetchFunc, messageProcessFunc))
		messageFetchFunc = func() *pmessage.Message {
			return cyclicActorNodeContext.tryGetProcessedMessage()
		}
	}
	return messageFetchFunc, nil
}

// stop will set this table actor state to stopped and releases all goroutines spawned
// from this table actor
func (t *tableActor) stop(err error) {
	log.Info("table actor begin to stop....",
		zap.String("changefeed", t.changefeedID),
		zap.String("tableName", t.tableName))
	t.stopLock.Lock()
	defer t.stopLock.Unlock()
	if atomic.LoadUint32(&t.stopped) == stopped {
		log.Info("table actor is already stopped",
			zap.String("changefeed", t.changefeedID),
			zap.String("tableName", t.tableName))
		return
	}
	atomic.StoreUint32(&t.stopped, stopped)
	if t.sortNode != nil {
		// releaseResource will send a message to sorter router
		t.sortNode.releaseResource(t.stopCtx, t.changefeedID)
	}
	t.cancel()
	if t.sinkNode != nil {
		if err := t.sinkNode.releaseResource(t.stopCtx); err != nil {
			log.Warn("close sink failed",
				zap.String("changefeed", t.changefeedID),
				zap.String("tableName", t.tableName),
				zap.Error(err))
		}
	}
	log.Info("table actor stopped",
		zap.String("changefeed", t.changefeedID),
		zap.String("tableName", t.tableName),
		zap.Int64("tableID", t.tableID),
		zap.Error(err))
}

// handleError stops the table actor at first and then reports the error to processor
func (t *tableActor) handleError(err error) {
	t.stop(err)
	if !cerror.ErrTableProcessorStoppedSafely.Equal(err) {
		t.reportErr(err)
	}
}

// ============ Implement TablePipline, must be threadsafe ============

// ResolvedTs returns the resolved ts in this table pipeline
func (t *tableActor) ResolvedTs() model.Ts {
	// TODO: after TiCDC introduces p2p based resolved ts mechanism, TiCDC nodes
	// will be able to cooperate replication status directly. Then we will add
	// another replication barrier for consistent replication instead of reusing
	// the global resolved-ts.
	if redo.IsConsistentEnabled(t.replicaConfig.Consistent.Level) {
		return t.sinkNode.ResolvedTs()
	}
	return t.sortNode.ResolvedTs()
}

// CheckpointTs returns the checkpoint ts in this table pipeline
func (t *tableActor) CheckpointTs() model.Ts {
	return t.sinkNode.CheckpointTs()
}

// UpdateBarrierTs updates the barrier ts in this table pipeline
func (t *tableActor) UpdateBarrierTs(ts model.Ts) {
	msg := pmessage.BarrierMessage(ts)
	err := t.router.Send(t.actorID, message.ValueMessage(msg))
	if err != nil {
		log.Warn("send fails",
			zap.Reflect("msg", msg),
			zap.String("tableName", t.tableName),
			zap.Int64("tableID", t.tableID),
			zap.Error(err))
	}
}

// AsyncStop tells the pipeline to stop, and returns true if the pipeline is already stopped.
func (t *tableActor) AsyncStop(targetTs model.Ts) bool {
	// TypeStop stop the sinkNode only ,the processor stop the sink to release some resource
	// and then stop the whole table pipeline by call Cancel
	msg := message.StopMessage[pmessage.Message]()
	err := t.router.Send(t.actorID, msg)
	log.Info("send async stop signal to table",
		zap.String("tableName", t.tableName),
		zap.Int64("tableID", t.tableID),
		zap.Uint64("targetTs", targetTs))
	if err != nil {
		if cerror.ErrMailboxFull.Equal(err) {
			return false
		}
		if cerror.ErrActorNotFound.Equal(err) || cerror.ErrActorStopped.Equal(err) {
			return true
		}
		log.Panic("send fails", zap.Reflect("msg", msg), zap.Error(err))
	}
	return true
}

// Workload returns the workload of this table pipeline
func (t *tableActor) Workload() model.WorkloadInfo {
	// We temporarily set the value to constant 1
	return workload
}

// Status returns the status of this table pipeline
func (t *tableActor) Status() TableStatus {
	return t.sinkNode.Status()
}

// ID returns the ID of source table and mark table
func (t *tableActor) ID() (tableID, markTableID int64) {
	return t.tableID, t.markTableID
}

// Name returns the quoted schema and table name
func (t *tableActor) Name() string {
	return t.tableName
}

// Cancel stops this table pipeline immediately and destroy all resources
// created by this table pipeline
func (t *tableActor) Cancel() {
	// cancel wait group, release resource and mark the status as stopped
	t.stop(nil)
	// actor is closed, tick actor to remove this actor router
	msg := pmessage.TickMessage()
	if err := t.router.Send(t.mb.ID(), message.ValueMessage(msg)); err != nil {
		log.Warn("fails to send Stop message",
			zap.String("tableName", t.tableName),
			zap.Int64("tableID", t.tableID),
			zap.Error(err))
	}
}

// Wait waits for table pipeline destroyed
func (t *tableActor) Wait() {
	_ = t.wg.Wait()
}

// for ut
var startPuller = func(t *tableActor, ctx *actorNodeContext) error {
	return t.pullerNode.start(ctx, t.wg, true, t.sortNode)
}

var startSorter = func(t *tableActor, ctx *actorNodeContext) error {
	return t.sortNode.start(ctx, true, t.wg, t.actorID, t.router)
}<|MERGE_RESOLUTION|>--- conflicted
+++ resolved
@@ -140,11 +140,7 @@
 
 	startTime := time.Now()
 	log.Info("table actor starting",
-<<<<<<< HEAD
 		zap.String("changefeed", table.changefeedID),
-=======
-		zap.String("changefeed", changefeedVars.ID),
->>>>>>> 88d44d06
 		zap.String("tableName", tableName),
 		zap.Int64("tableID", tableID))
 	if err := table.start(cctx); err != nil {
@@ -156,11 +152,7 @@
 		return nil, errors.Trace(err)
 	}
 	log.Info("table actor started",
-<<<<<<< HEAD
 		zap.String("changefeed", table.changefeedID),
-=======
-		zap.String("changefeed", changefeedVars.ID),
->>>>>>> 88d44d06
 		zap.String("tableName", tableName),
 		zap.Int64("tableID", tableID),
 		zap.Duration("duration", time.Since(startTime)))
