// Copyright 2022 PingCAP, Inc.
//
// Licensed under the Apache License, Version 2.0 (the "License");
// you may not use this file except in compliance with the License.
// You may obtain a copy of the License at
//
//     http://www.apache.org/licenses/LICENSE-2.0
//
// Unless required by applicable law or agreed to in writing, software
// distributed under the License is distributed on an "AS IS" BASIS,
// See the License for the specific language governing permissions and
// limitations under the License.

package mq

import (
	"context"
	"sync"

	"github.com/pingcap/errors"
	"github.com/pingcap/log"
	"github.com/pingcap/tiflow/cdc/model"
	"github.com/pingcap/tiflow/cdc/sink/dmlsink"
	"github.com/pingcap/tiflow/cdc/sink/dmlsink/mq/dispatcher"
	"github.com/pingcap/tiflow/cdc/sink/dmlsink/mq/dmlproducer"
	"github.com/pingcap/tiflow/cdc/sink/dmlsink/mq/manager"
	"github.com/pingcap/tiflow/cdc/sink/metrics"
	"github.com/pingcap/tiflow/cdc/sink/tablesink/state"
	"github.com/pingcap/tiflow/pkg/config"
	"github.com/pingcap/tiflow/pkg/sink"
	"github.com/pingcap/tiflow/pkg/sink/codec"
	"github.com/pingcap/tiflow/pkg/sink/kafka"
	"github.com/pingcap/tiflow/pkg/util"
	"go.uber.org/zap"
)

// Assert EventSink[E event.TableEvent] implementation
var _ dmlsink.EventSink[*model.RowChangedEvent] = (*dmlSink)(nil)

// dmlSink is the mq sink.
// It will send the events to the MQ system.
type dmlSink struct {
	// id indicates this sink belongs to which processor(changefeed).
	id model.ChangeFeedID
	// protocol indicates the protocol used by this sink.
	protocol config.Protocol

	alive struct {
		sync.RWMutex
		// eventRouter used to route events to the right topic and partition.
		eventRouter *dispatcher.EventRouter
		// topicManager used to manage topics.
		// It is also responsible for creating topics.
		topicManager manager.TopicManager
		worker       *worker
		isDead       bool
	}

	// adminClient is used to query kafka cluster information, it's shared among
	// multiple place, it's sink's responsibility to close it.
	adminClient kafka.ClusterAdminClient

	ctx    context.Context
	cancel context.CancelFunc

	wg   sync.WaitGroup
	dead chan struct{}
}

func newDMLSink(
	ctx context.Context,
	changefeedID model.ChangeFeedID,
	producer dmlproducer.DMLProducer,
	adminClient kafka.ClusterAdminClient,
	topicManager manager.TopicManager,
	eventRouter *dispatcher.EventRouter,
<<<<<<< HEAD
	encoderConfig *common.Config,
	replicaConfig *config.ReplicaConfig,
	errCh chan error,
) (*dmlSink, error) {
	encoderBuilder, err := builder.NewRowEventEncoderBuilder(ctx, changefeedID, encoderConfig)
	if err != nil {
		return nil, cerror.WrapError(cerror.ErrKafkaInvalidConfig, err)
	}

	var claimCheck *ClaimCheck
	if replicaConfig.Sink.LargeMessageHandle.EnableClaimCheck() {
		storageURI := replicaConfig.Sink.LargeMessageHandle.ClaimCheckStorageURI
		claimCheck, err = NewClaimCheck(ctx, storageURI, changefeedID)
		if err != nil {
			return nil, cerror.WrapError(cerror.ErrKafkaInvalidConfig, err)
		}
		log.Info("claim-check enabled",
			zap.String("namespace", changefeedID.Namespace),
			zap.String("changefeed", changefeedID.ID),
			zap.String("storageURI", storageURI))
	}

=======
	encoderBuilder codec.RowEventEncoderBuilder,
	encoderConcurrency int,
	protocol config.Protocol,
	errCh chan error,
) *dmlSink {
>>>>>>> e6d77bf8
	ctx, cancel := context.WithCancel(ctx)
	encoderConcurrency := util.GetOrZero(replicaConfig.Sink.EncoderConcurrency)
	statistics := metrics.NewStatistics(ctx, changefeedID, sink.RowSink)
<<<<<<< HEAD
	worker := newWorker(changefeedID, encoderConfig.Protocol,
		encoderBuilder, encoderConcurrency, producer, claimCheck, statistics)
=======
	worker := newWorker(changefeedID, protocol,
		encoderBuilder, encoderConcurrency, producer, statistics)
>>>>>>> e6d77bf8

	s := &dmlSink{
		id:          changefeedID,
		protocol:    protocol,
		adminClient: adminClient,
		ctx:         ctx,
		cancel:      cancel,
		dead:        make(chan struct{}),
	}
	s.alive.eventRouter = eventRouter
	s.alive.topicManager = topicManager
	s.alive.worker = worker

	// Spawn a goroutine to send messages by the worker.
	s.wg.Add(1)
	go func() {
		defer s.wg.Done()
		err := s.alive.worker.run(ctx)

		s.alive.Lock()
		s.alive.isDead = true
		s.alive.worker.close()
		s.alive.Unlock()
		close(s.dead)

		if err != nil && errors.Cause(err) != context.Canceled {
			select {
			case <-ctx.Done():
			case errCh <- err:
			}
		}
	}()

	return s
}

// WriteEvents writes events to the sink.
// This is an asynchronously and thread-safe method.
func (s *dmlSink) WriteEvents(rows ...*dmlsink.RowChangeCallbackableEvent) error {
	s.alive.RLock()
	defer s.alive.RUnlock()
	if s.alive.isDead {
		return errors.Trace(errors.New("dead dmlSink"))
	}

	for _, row := range rows {
		if row.GetTableSinkState() != state.TableSinkSinking {
			// The table where the event comes from is in stopping, so it's safe
			// to drop the event directly.
			row.Callback()
			continue
		}
		topic := s.alive.eventRouter.GetTopicForRowChange(row.Event)
		partitionNum, err := s.alive.topicManager.GetPartitionNum(s.ctx, topic)
		if err != nil {
			return errors.Trace(err)
		}
		partition := s.alive.eventRouter.GetPartitionForRowChange(row.Event, partitionNum)
		// This never be blocked because this is an unbounded channel.
		s.alive.worker.msgChan.In() <- mqEvent{
			key: TopicPartitionKey{
				Topic: topic, Partition: partition,
			},
			rowEvent: row,
		}
	}

	return nil
}

// Close closes the sink.
func (s *dmlSink) Close() {
	if s.cancel != nil {
		s.cancel()
	}
	s.wg.Wait()

	s.alive.RLock()
	if s.alive.topicManager != nil {
		s.alive.topicManager.Close()
	}
	s.alive.RUnlock()

	if s.adminClient != nil {
		s.adminClient.Close()
	}
}

// Dead checks whether it's dead or not.
func (s *dmlSink) Dead() <-chan struct{} {
	return s.dead
}<|MERGE_RESOLUTION|>--- conflicted
+++ resolved
@@ -18,7 +18,6 @@
 	"sync"
 
 	"github.com/pingcap/errors"
-	"github.com/pingcap/log"
 	"github.com/pingcap/tiflow/cdc/model"
 	"github.com/pingcap/tiflow/cdc/sink/dmlsink"
 	"github.com/pingcap/tiflow/cdc/sink/dmlsink/mq/dispatcher"
@@ -30,8 +29,6 @@
 	"github.com/pingcap/tiflow/pkg/sink"
 	"github.com/pingcap/tiflow/pkg/sink/codec"
 	"github.com/pingcap/tiflow/pkg/sink/kafka"
-	"github.com/pingcap/tiflow/pkg/util"
-	"go.uber.org/zap"
 )
 
 // Assert EventSink[E event.TableEvent] implementation
@@ -74,46 +71,16 @@
 	adminClient kafka.ClusterAdminClient,
 	topicManager manager.TopicManager,
 	eventRouter *dispatcher.EventRouter,
-<<<<<<< HEAD
-	encoderConfig *common.Config,
-	replicaConfig *config.ReplicaConfig,
-	errCh chan error,
-) (*dmlSink, error) {
-	encoderBuilder, err := builder.NewRowEventEncoderBuilder(ctx, changefeedID, encoderConfig)
-	if err != nil {
-		return nil, cerror.WrapError(cerror.ErrKafkaInvalidConfig, err)
-	}
-
-	var claimCheck *ClaimCheck
-	if replicaConfig.Sink.LargeMessageHandle.EnableClaimCheck() {
-		storageURI := replicaConfig.Sink.LargeMessageHandle.ClaimCheckStorageURI
-		claimCheck, err = NewClaimCheck(ctx, storageURI, changefeedID)
-		if err != nil {
-			return nil, cerror.WrapError(cerror.ErrKafkaInvalidConfig, err)
-		}
-		log.Info("claim-check enabled",
-			zap.String("namespace", changefeedID.Namespace),
-			zap.String("changefeed", changefeedID.ID),
-			zap.String("storageURI", storageURI))
-	}
-
-=======
 	encoderBuilder codec.RowEventEncoderBuilder,
 	encoderConcurrency int,
 	protocol config.Protocol,
+	claimCheck *ClaimCheck,
 	errCh chan error,
 ) *dmlSink {
->>>>>>> e6d77bf8
 	ctx, cancel := context.WithCancel(ctx)
-	encoderConcurrency := util.GetOrZero(replicaConfig.Sink.EncoderConcurrency)
 	statistics := metrics.NewStatistics(ctx, changefeedID, sink.RowSink)
-<<<<<<< HEAD
-	worker := newWorker(changefeedID, encoderConfig.Protocol,
+	worker := newWorker(changefeedID, protocol,
 		encoderBuilder, encoderConcurrency, producer, claimCheck, statistics)
-=======
-	worker := newWorker(changefeedID, protocol,
-		encoderBuilder, encoderConcurrency, producer, statistics)
->>>>>>> e6d77bf8
 
 	s := &dmlSink{
 		id:          changefeedID,
