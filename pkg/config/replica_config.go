// Copyright 2021 PingCAP, Inc.
//
// Licensed under the Apache License, Version 2.0 (the "License");
// you may not use this file except in compliance with the License.
// You may obtain a copy of the License at
//
//     http://www.apache.org/licenses/LICENSE-2.0
//
// Unless required by applicable law or agreed to in writing, software
// distributed under the License is distributed on an "AS IS" BASIS,
// See the License for the specific language governing permissions and
// limitations under the License.

package config

import (
	"encoding/json"
	"fmt"
	"net/url"
	"strings"
	"time"

	"github.com/pingcap/errors"
	"github.com/pingcap/log"
	"github.com/pingcap/tiflow/pkg/config/outdated"
	cerror "github.com/pingcap/tiflow/pkg/errors"
	"github.com/pingcap/tiflow/pkg/integrity"
	"github.com/pingcap/tiflow/pkg/redo"
	"github.com/pingcap/tiflow/pkg/sink"
	"github.com/pingcap/tiflow/pkg/util"
	"go.uber.org/zap"
)

const (
	// minSyncPointInterval is the minimum of SyncPointInterval can be set.
	minSyncPointInterval = time.Second * 30
	// minSyncPointRetention is the minimum of SyncPointRetention can be set.
	minSyncPointRetention = time.Hour * 1
)

var defaultReplicaConfig = &ReplicaConfig{
	MemoryQuota:        DefaultChangefeedMemoryQuota,
	CaseSensitive:      true,
	CheckGCSafePoint:   true,
	EnableSyncPoint:    util.AddressOf(false),
	SyncPointInterval:  util.AddressOf(10 * time.Minute),
	SyncPointRetention: util.AddressOf(24 * time.Hour),
	BDRMode:            util.AddressOf(false),
	Filter: &FilterConfig{
		Rules: []string{"*.*"},
	},
	Mounter: &MounterConfig{
		WorkerNum: 16,
	},
	Sink: &SinkConfig{
		CSVConfig: &CSVConfig{
			Quote:                string(DoubleQuoteChar),
			Delimiter:            Comma,
			NullString:           NULL,
			BinaryEncodingMethod: BinaryEncodingBase64,
		},
		EncoderConcurrency:               util.AddressOf(16),
		Terminator:                       util.AddressOf(CRLF),
		DateSeparator:                    util.AddressOf(DateSeparatorDay.String()),
		EnablePartitionSeparator:         util.AddressOf(true),
		EnableKafkaSinkV2:                util.AddressOf(false),
		OnlyOutputUpdatedColumns:         util.AddressOf(false),
		DeleteOnlyOutputHandleKeyColumns: util.AddressOf(false),
		TiDBSourceID:                     1,
		AdvanceTimeoutInSec:              util.AddressOf(DefaultAdvanceTimeoutInSec),
	},
	Consistent: &ConsistentConfig{
		Level:             "none",
		MaxLogSize:        redo.DefaultMaxLogSize,
		FlushIntervalInMs: redo.DefaultFlushIntervalInMs,
		Storage:           "",
		UseFileBackend:    false,
	},
	Scheduler: &ChangefeedSchedulerConfig{
		EnableTableAcrossNodes: false,
		RegionThreshold:        100_000,
		WriteKeyThreshold:      0,
	},
	Integrity: &integrity.Config{
		IntegrityCheckLevel:   integrity.CheckLevelNone,
		CorruptionHandleLevel: integrity.CorruptionHandleLevelWarn,
	},
}

// GetDefaultReplicaConfig returns the default replica config.
func GetDefaultReplicaConfig() *ReplicaConfig {
	return defaultReplicaConfig.Clone()
}

// Duration wrap time.Duration to override UnmarshalText func
type Duration struct {
	time.Duration
}

// UnmarshalText unmarshal byte to duration
func (d *Duration) UnmarshalText(text []byte) error {
	var err error
	d.Duration, err = time.ParseDuration(string(text))
	return err
}

// ReplicaConfig represents some addition replication config for a changefeed
type ReplicaConfig replicaConfig

type replicaConfig struct {
	MemoryQuota      uint64 `toml:"memory-quota" json:"memory-quota"`
	CaseSensitive    bool   `toml:"case-sensitive" json:"case-sensitive"`
	ForceReplicate   bool   `toml:"force-replicate" json:"force-replicate"`
	CheckGCSafePoint bool   `toml:"check-gc-safe-point" json:"check-gc-safe-point"`
	// EnableSyncPoint is only available when the downstream is a Database.
	EnableSyncPoint *bool `toml:"enable-sync-point" json:"enable-sync-point,omitempty"`
	// IgnoreIneligibleTable is used to store the user's config when creating a changefeed.
	// not used in the changefeed's lifecycle.
	IgnoreIneligibleTable bool `toml:"ignore-ineligible-table" json:"ignore-ineligible-table"`

	// BDR(Bidirectional Replication) is a feature that allows users to
	// replicate data of same tables from TiDB-1 to TiDB-2 and vice versa.
	// This feature is only available for TiDB.
	BDRMode *bool `toml:"bdr-mode" json:"bdr-mode,omitempty"`
	// SyncPointInterval is only available when the downstream is DB.
	SyncPointInterval *time.Duration `toml:"sync-point-interval" json:"sync-point-interval,omitempty"`
	// SyncPointRetention is only available when the downstream is DB.
	SyncPointRetention *time.Duration `toml:"sync-point-retention" json:"sync-point-retention,omitempty"`
	Filter             *FilterConfig  `toml:"filter" json:"filter"`
	Mounter            *MounterConfig `toml:"mounter" json:"mounter"`
	Sink               *SinkConfig    `toml:"sink" json:"sink"`
	// Consistent is only available for DB downstream with redo feature enabled.
	Consistent *ConsistentConfig `toml:"consistent" json:"consistent,omitempty"`
	// Scheduler is the configuration for scheduler.
	Scheduler *ChangefeedSchedulerConfig `toml:"scheduler" json:"scheduler"`
	// Integrity is only available when the downstream is MQ.
	Integrity *integrity.Config `toml:"integrity" json:"integrity"`
}

// Marshal returns the json marshal format of a ReplicationConfig
func (c *ReplicaConfig) Marshal() (string, error) {
	cfg, err := json.Marshal(c)
	if err != nil {
		return "", cerror.WrapError(cerror.ErrEncodeFailed, errors.Annotatef(err, "Unmarshal data: %v", c))
	}
	return string(cfg), nil
}

// UnmarshalJSON unmarshals into *ReplicationConfig from json marshal byte slice
func (c *ReplicaConfig) UnmarshalJSON(data []byte) error {
	// The purpose of casting ReplicaConfig to replicaConfig is to avoid recursive calls UnmarshalJSON,
	// resulting in stack overflow
	r := (*replicaConfig)(c)
	err := json.Unmarshal(data, &r)
	if err != nil {
		return cerror.WrapError(cerror.ErrDecodeFailed, err)
	}
	v1 := outdated.ReplicaConfigV1{}
	err = v1.Unmarshal(data)
	if err != nil {
		return cerror.WrapError(cerror.ErrDecodeFailed, err)
	}
	r.fillFromV1(&v1)
	return nil
}

// Clone clones a replication
func (c *ReplicaConfig) Clone() *ReplicaConfig {
	str, err := c.Marshal()
	if err != nil {
		log.Panic("failed to marshal replica config",
			zap.Error(cerror.WrapError(cerror.ErrDecodeFailed, err)))
	}
	clone := new(ReplicaConfig)
	err = clone.UnmarshalJSON([]byte(str))
	if err != nil {
		log.Panic("failed to unmarshal replica config",
			zap.Error(cerror.WrapError(cerror.ErrDecodeFailed, err)))
	}
	return clone
}

func (c *replicaConfig) fillFromV1(v1 *outdated.ReplicaConfigV1) {
	if v1 == nil || v1.Sink == nil {
		return
	}
	for _, dispatch := range v1.Sink.DispatchRules {
		c.Sink.DispatchRules = append(c.Sink.DispatchRules, &DispatchRule{
			Matcher:        []string{fmt.Sprintf("%s.%s", dispatch.Schema, dispatch.Name)},
			DispatcherRule: dispatch.Rule,
		})
	}
}

// ValidateAndAdjust verifies and adjusts the replica configuration.
func (c *ReplicaConfig) ValidateAndAdjust(sinkURI *url.URL) error { // check sink uri
	if c.Sink != nil {
		err := c.Sink.validateAndAdjust(sinkURI)
		if err != nil {
			return err
		}

<<<<<<< HEAD
=======
		err = c.adjustEnableOldValueAndVerifyForceReplicate(sinkURI)
		if err != nil {
			return err
		}
>>>>>>> 4aa04792
	}

	if c.Consistent != nil {
		err := c.Consistent.ValidateAndAdjust()
		if err != nil {
			return err
		}
	}

	// check sync point config
	if util.GetOrZero(c.EnableSyncPoint) {
		if c.SyncPointInterval != nil &&
			*c.SyncPointInterval < minSyncPointInterval {
			return cerror.ErrInvalidReplicaConfig.
				FastGenByArgs(
					fmt.Sprintf("The SyncPointInterval:%s must be larger than %s",
						c.SyncPointInterval.String(),
						minSyncPointInterval.String()))
		}
		if c.SyncPointRetention != nil &&
			*c.SyncPointRetention < minSyncPointRetention {
			return cerror.ErrInvalidReplicaConfig.
				FastGenByArgs(
					fmt.Sprintf("The SyncPointRetention:%s must be larger than %s",
						c.SyncPointRetention.String(),
						minSyncPointRetention.String()))
		}
	}
	if c.MemoryQuota == uint64(0) {
		c.FixMemoryQuota()
	}
	if c.Scheduler == nil {
		c.FixScheduler(false)
	} else {
		err := c.Scheduler.Validate()
		if err != nil {
			return err
		}
	}
	// TODO: Remove the hack once span replication is compatible with all sinks.
	if !isSinkCompatibleWithSpanReplication(sinkURI) {
		c.Scheduler.EnableTableAcrossNodes = false
	}

	if c.Integrity != nil {
		switch strings.ToLower(sinkURI.Scheme) {
		case sink.KafkaScheme, sink.KafkaSSLScheme:
		default:
			if c.Integrity.Enabled() {
				log.Warn("integrity checksum only support kafka sink now, disable integrity")
				c.Integrity.IntegrityCheckLevel = integrity.CheckLevelNone
			}
		}

		if err := c.Integrity.Validate(); err != nil {
			return err
		}
	}

	return nil
}

// FixScheduler adjusts scheduler to default value
func (c *ReplicaConfig) FixScheduler(inheritV66 bool) {
	if c.Scheduler == nil {
		c.Scheduler = defaultReplicaConfig.Clone().Scheduler
		return
	}
	if inheritV66 && c.Scheduler.RegionPerSpan != 0 {
		c.Scheduler.EnableTableAcrossNodes = true
		c.Scheduler.RegionThreshold = c.Scheduler.RegionPerSpan
		c.Scheduler.RegionPerSpan = 0
	}
}

// FixMemoryQuota adjusts memory quota to default value
func (c *ReplicaConfig) FixMemoryQuota() {
	c.MemoryQuota = DefaultChangefeedMemoryQuota
}

// isSinkCompatibleWithSpanReplication returns true if the sink uri is
// compatible with span replication.
func isSinkCompatibleWithSpanReplication(u *url.URL) bool {
	return u != nil &&
		(strings.Contains(u.Scheme, "kafka") || strings.Contains(u.Scheme, "blackhole"))
<<<<<<< HEAD
=======
}

// AdjustEnableOldValue adjust the old value configuration by the sink scheme and encoding protocol
func (c *ReplicaConfig) AdjustEnableOldValue(scheme, protocol string) {
	if sink.IsMySQLCompatibleScheme(scheme) {
		return
	}

	if c.EnableOldValue {
		_, ok := ForceDisableOldValueProtocols[protocol]
		if ok {
			log.Warn("Attempting to replicate with old value enabled, but the specified protocol must disable old value. "+
				"CDC will disable old value and continue.", zap.String("protocol", protocol))
			c.EnableOldValue = false
		}
		return
	}

	_, ok := ForceEnableOldValueProtocols[protocol]
	if ok {
		log.Warn("Attempting to replicate with old value disabled, but the specified protocol must enable old value. "+
			"CDC will enable old value and continue.", zap.String("protocol", protocol))
		c.EnableOldValue = true
	}
}

func (c *ReplicaConfig) adjustEnableOldValueAndVerifyForceReplicate(sinkURI *url.URL) error {
	scheme := strings.ToLower(sinkURI.Scheme)
	protocol := sinkURI.Query().Get(ProtocolKey)
	if protocol != "" {
		c.Sink.Protocol = util.AddressOf(protocol)
	}
	protocol = util.GetOrZero(c.Sink.Protocol)
	c.AdjustEnableOldValue(scheme, protocol)

	if !c.ForceReplicate {
		return nil
	}

	// MySQL Sink require the old value feature must be enabled to allow delete event send to downstream.
	if sink.IsMySQLCompatibleScheme(scheme) {
		if !c.EnableOldValue {
			log.Error("force replicate, old value feature is disabled for the changefeed using mysql sink")
			return cerror.ErrIncompatibleConfig.GenWithStackByArgs()
		}
	}

	return nil
>>>>>>> 4aa04792
}<|MERGE_RESOLUTION|>--- conflicted
+++ resolved
@@ -200,13 +200,10 @@
 			return err
 		}
 
-<<<<<<< HEAD
-=======
 		err = c.adjustEnableOldValueAndVerifyForceReplicate(sinkURI)
 		if err != nil {
 			return err
 		}
->>>>>>> 4aa04792
 	}
 
 	if c.Consistent != nil {
@@ -292,8 +289,6 @@
 func isSinkCompatibleWithSpanReplication(u *url.URL) bool {
 	return u != nil &&
 		(strings.Contains(u.Scheme, "kafka") || strings.Contains(u.Scheme, "blackhole"))
-<<<<<<< HEAD
-=======
 }
 
 // AdjustEnableOldValue adjust the old value configuration by the sink scheme and encoding protocol
@@ -342,5 +337,4 @@
 	}
 
 	return nil
->>>>>>> 4aa04792
 }