// Copyright 2021 PingCAP, Inc.
//
// Licensed under the Apache License, Version 2.0 (the "License");
// you may not use this file except in compliance with the License.
// You may obtain a copy of the License at
//
//     http://www.apache.org/licenses/LICENSE-2.0
//
// Unless required by applicable law or agreed to in writing, software
// distributed under the License is distributed on an "AS IS" BASIS,
// See the License for the specific language governing permissions and
// limitations under the License.

package processor

import (
	"context"
	"fmt"
	"io"
	"math"
	"strconv"
	"sync"
	"time"

	"github.com/pingcap/errors"
	"github.com/pingcap/failpoint"
	"github.com/pingcap/log"
	"github.com/pingcap/tiflow/cdc/entry"
	"github.com/pingcap/tiflow/cdc/kv"
	"github.com/pingcap/tiflow/cdc/model"
	tablepipeline "github.com/pingcap/tiflow/cdc/processor/pipeline"
	"github.com/pingcap/tiflow/cdc/puller"
	"github.com/pingcap/tiflow/cdc/redo"
	"github.com/pingcap/tiflow/cdc/sink"
	"github.com/pingcap/tiflow/cdc/sorter/memory"
	"github.com/pingcap/tiflow/pkg/config"
	cdcContext "github.com/pingcap/tiflow/pkg/context"
	"github.com/pingcap/tiflow/pkg/cyclic/mark"
	cerror "github.com/pingcap/tiflow/pkg/errors"
	"github.com/pingcap/tiflow/pkg/filter"
	"github.com/pingcap/tiflow/pkg/orchestrator"
	"github.com/pingcap/tiflow/pkg/regionspan"
	"github.com/pingcap/tiflow/pkg/retry"
	"github.com/pingcap/tiflow/pkg/util"
	"github.com/prometheus/client_golang/prometheus"
	"github.com/tikv/client-go/v2/oracle"
	"go.uber.org/zap"
)

const (
	backoffBaseDelayInMs = 5
	maxTries             = 3
)

type processor struct {
	changefeedID model.ChangeFeedID
	captureInfo  *model.CaptureInfo
	changefeed   *orchestrator.ChangefeedReactorState

	tables map[model.TableID]tablepipeline.TablePipeline

	schemaStorage entry.SchemaStorage
	lastSchemaTs  model.Ts

	filter        *filter.Filter
	mounter       entry.Mounter
	sinkManager   *sink.Manager
	redoManager   redo.LogManager
	lastRedoFlush time.Time

	initialized bool
	errCh       chan error
	cancel      context.CancelFunc
	wg          sync.WaitGroup

	lazyInit            func(ctx cdcContext.Context) error
	createTablePipeline func(ctx cdcContext.Context, tableID model.TableID, replicaInfo *model.TableReplicaInfo) (tablepipeline.TablePipeline, error)
	newAgent            func(ctx cdcContext.Context) (processorAgent, error)

	// fields for integration with Scheduler(V2).
	newSchedulerEnabled bool
	agent               processorAgent
	checkpointTs        model.Ts
	resolvedTs          model.Ts

	metricResolvedTsGauge           prometheus.Gauge
	metricResolvedTsLagGauge        prometheus.Gauge
	metricMinResolvedTableIDGuage   prometheus.Gauge
	metricCheckpointTsGauge         prometheus.Gauge
	metricCheckpointTsLagGauge      prometheus.Gauge
	metricMinCheckpointTableIDGuage prometheus.Gauge
	metricSyncTableNumGauge         prometheus.Gauge
	metricSchemaStorageGcTsGauge    prometheus.Gauge
	metricProcessorErrorCounter     prometheus.Counter
}

// checkReadyForMessages checks whether all necessary Etcd keys have been established.
func (p *processor) checkReadyForMessages() bool {
	return p.changefeed != nil && p.changefeed.Status != nil
}

// AddTable implements TableExecutor interface.
func (p *processor) AddTable(ctx cdcContext.Context, tableID model.TableID) (bool, error) {
	if !p.checkReadyForMessages() {
		return false, nil
	}

	log.Info("adding table",
		zap.Int64("tableID", tableID),
		cdcContext.ZapFieldChangefeed(ctx))
	err := p.addTable(ctx, tableID, &model.TableReplicaInfo{})
	if err != nil {
		return false, errors.Trace(err)
	}
	return true, nil
}

// RemoveTable implements TableExecutor interface.
func (p *processor) RemoveTable(ctx cdcContext.Context, tableID model.TableID) (bool, error) {
	if !p.checkReadyForMessages() {
		return false, nil
	}

	table, ok := p.tables[tableID]
	if !ok {
		log.Warn("table which will be deleted is not found",
			cdcContext.ZapFieldChangefeed(ctx), zap.Int64("tableID", tableID))
		return true, nil
	}

	boundaryTs := p.changefeed.Status.CheckpointTs
	if !table.AsyncStop(boundaryTs) {
		// We use a Debug log because it is conceivable for the pipeline to block for a legitimate reason,
		// and we do not want to alarm the user.
		log.Debug("AsyncStop has failed, possible due to a full pipeline",
			cdcContext.ZapFieldChangefeed(ctx),
			zap.Uint64("checkpointTs", table.CheckpointTs()),
			zap.Int64("tableID", tableID))
		return false, nil
	}
	return true, nil
}

// IsAddTableFinished implements TableExecutor interface.
func (p *processor) IsAddTableFinished(ctx cdcContext.Context, tableID model.TableID) bool {
	if !p.checkReadyForMessages() {
		return false
	}

	table, exist := p.tables[tableID]
	if !exist {
		log.Panic("table which was added is not found",
			cdcContext.ZapFieldChangefeed(ctx),
			zap.Int64("tableID", tableID))
	}
	localResolvedTs := p.resolvedTs
	globalResolvedTs := p.changefeed.Status.ResolvedTs
	localCheckpointTs := p.agent.GetLastSentCheckpointTs()
	globalCheckpointTs := p.changefeed.Status.CheckpointTs

	// These two conditions are used to determine if the table's pipeline has finished
	// initializing and all invariants have been preserved.
	//
	// The processor needs to make sure all reasonable invariants about the checkpoint-ts and
	// the resolved-ts are preserved before communicating with the Owner.
	//
	// These conditions are similar to those in the legacy implementation of the Owner/Processor.
	if table.CheckpointTs() < localCheckpointTs || localCheckpointTs < globalCheckpointTs {
		return false
	}
	if table.ResolvedTs() < localResolvedTs || localResolvedTs < globalResolvedTs {
		return false
	}
	log.Info("Add Table finished",
		cdcContext.ZapFieldChangefeed(ctx),
		zap.Int64("tableID", tableID))
	return true
}

// IsRemoveTableFinished implements TableExecutor interface.
func (p *processor) IsRemoveTableFinished(ctx cdcContext.Context, tableID model.TableID) bool {
	if !p.checkReadyForMessages() {
		return false
	}

	table, exist := p.tables[tableID]
	if !exist {
		log.Panic("table which was deleted is not found",
			cdcContext.ZapFieldChangefeed(ctx),
			zap.Int64("tableID", tableID))
		return true
	}
	if table.Status() != tablepipeline.TableStatusStopped {
		log.Debug("the table is still not stopped",
			cdcContext.ZapFieldChangefeed(ctx),
			zap.Uint64("checkpointTs", table.CheckpointTs()),
			zap.Int64("tableID", tableID))
		return false
	}

	table.Cancel()
	table.Wait()
	delete(p.tables, tableID)
	log.Info("Remove Table finished",
		cdcContext.ZapFieldChangefeed(ctx),
		zap.Int64("tableID", tableID))

	return true
}

// GetAllCurrentTables implements TableExecutor interface.
func (p *processor) GetAllCurrentTables() []model.TableID {
	ret := make([]model.TableID, 0, len(p.tables))
	for tableID := range p.tables {
		ret = append(ret, tableID)
	}
	return ret
}

// GetCheckpoint implements TableExecutor interface.
func (p *processor) GetCheckpoint() (checkpointTs, resolvedTs model.Ts) {
	return p.checkpointTs, p.resolvedTs
}

// newProcessor creates a new processor
func newProcessor(ctx cdcContext.Context) *processor {
	changefeedID := ctx.ChangefeedVars().ID
	advertiseAddr := ctx.GlobalVars().CaptureInfo.AdvertiseAddr
	conf := config.GetGlobalServerConfig()
	p := &processor{
		tables:        make(map[model.TableID]tablepipeline.TablePipeline),
		errCh:         make(chan error, 1),
		changefeedID:  changefeedID,
		captureInfo:   ctx.GlobalVars().CaptureInfo,
		cancel:        func() {},
		lastRedoFlush: time.Now(),

		newSchedulerEnabled: conf.Debug.EnableNewScheduler,

		metricResolvedTsGauge:           resolvedTsGauge.WithLabelValues(changefeedID, advertiseAddr),
		metricResolvedTsLagGauge:        resolvedTsLagGauge.WithLabelValues(changefeedID, advertiseAddr),
		metricMinResolvedTableIDGuage:   resolvedTsMinTableIDGauge.WithLabelValues(changefeedID, advertiseAddr),
		metricCheckpointTsGauge:         checkpointTsGauge.WithLabelValues(changefeedID, advertiseAddr),
		metricCheckpointTsLagGauge:      checkpointTsLagGauge.WithLabelValues(changefeedID, advertiseAddr),
		metricMinCheckpointTableIDGuage: checkpointTsMinTableIDGauge.WithLabelValues(changefeedID, advertiseAddr),
		metricSyncTableNumGauge:         syncTableNumGauge.WithLabelValues(changefeedID, advertiseAddr),
		metricProcessorErrorCounter:     processorErrorCounter.WithLabelValues(changefeedID, advertiseAddr),
		metricSchemaStorageGcTsGauge:    processorSchemaStorageGcTsGauge.WithLabelValues(changefeedID, advertiseAddr),
	}
	p.createTablePipeline = p.createTablePipelineImpl
	p.lazyInit = p.lazyInitImpl
	p.newAgent = p.newAgentImpl
	return p
}

var processorIgnorableError = []*errors.Error{
	cerror.ErrAdminStopProcessor,
	cerror.ErrReactorFinished,
	cerror.ErrRedoWriterStopped,
}

// isProcessorIgnorableError returns true if the error means the processor exits
// normally, caused by changefeed pause, remove, etc.
func isProcessorIgnorableError(err error) bool {
	if err == nil {
		return true
	}
	if errors.Cause(err) == context.Canceled {
		return true
	}
	for _, e := range processorIgnorableError {
		if e.Equal(err) {
			return true
		}
	}
	return false
}

// Tick implements the `orchestrator.State` interface
// the `state` parameter is sent by the etcd worker, the `state` must be a snapshot of KVs in etcd
// The main logic of processor is in this function, including the calculation of many kinds of ts, maintain table pipeline, error handling, etc.
func (p *processor) Tick(ctx cdcContext.Context, state *orchestrator.ChangefeedReactorState) (orchestrator.ReactorState, error) {
	p.changefeed = state
	state.CheckCaptureAlive(ctx.GlobalVars().CaptureInfo.ID)
	ctx = cdcContext.WithChangefeedVars(ctx, &cdcContext.ChangefeedVars{
		ID:   state.ID,
		Info: state.Info,
	})
	_, err := p.tick(ctx, state)
	if err == nil {
		return state, nil
	}
	if isProcessorIgnorableError(err) {
		log.Info("processor exited", cdcContext.ZapFieldCapture(ctx), cdcContext.ZapFieldChangefeed(ctx))
		return state, cerror.ErrReactorFinished.GenWithStackByArgs()
	}
	p.metricProcessorErrorCounter.Inc()
	// record error information in etcd
	var code string
	if rfcCode, ok := cerror.RFCCode(err); ok {
		code = string(rfcCode)
	} else {
		code = string(cerror.ErrProcessorUnknown.RFCCode())
	}
	state.PatchTaskPosition(p.captureInfo.ID, func(position *model.TaskPosition) (*model.TaskPosition, bool, error) {
		if position == nil {
			position = &model.TaskPosition{}
		}
		position.Error = &model.RunningError{
			Addr:    ctx.GlobalVars().CaptureInfo.AdvertiseAddr,
			Code:    code,
			Message: err.Error(),
		}
		return position, true, nil
	})
	log.Error("run processor failed",
		cdcContext.ZapFieldChangefeed(ctx),
		cdcContext.ZapFieldCapture(ctx),
		zap.Error(err))
	return state, cerror.ErrReactorFinished.GenWithStackByArgs()
}

func (p *processor) tick(ctx cdcContext.Context, state *orchestrator.ChangefeedReactorState) (nextState orchestrator.ReactorState, err error) {
	p.changefeed = state
	if !p.checkChangefeedNormal() {
		return nil, cerror.ErrAdminStopProcessor.GenWithStackByArgs()
	}
	// we should skip this tick after create a task position
	if p.createTaskPosition() {
		return p.changefeed, nil
	}
	if err := p.handleErrorCh(ctx); err != nil {
		return nil, errors.Trace(err)
	}
	if err := p.lazyInit(ctx); err != nil {
		return nil, errors.Trace(err)
	}
	// sink manager will return this checkpointTs to sink node if sink node resolvedTs flush failed
	p.sinkManager.UpdateChangeFeedCheckpointTs(state.Info.GetCheckpointTs(state.Status))
	if err := p.handleTableOperation(ctx); err != nil {
		return nil, errors.Trace(err)
	}
	if err := p.checkTablesNum(ctx); err != nil {
		return nil, errors.Trace(err)
	}
	if err := p.flushRedoLogMeta(ctx); err != nil {
		return nil, err
	}
	// it is no need to check the err here, because we will use
	// local time when an error return, which is acceptable
	pdTime, _ := ctx.GlobalVars().PDClock.CurrentTime()

	p.handlePosition(oracle.GetPhysical(pdTime))
	p.pushResolvedTs2Table()

	// The workload key does not contain extra information and
	// will not be used in the new scheduler. If we wrote to the
	// key while there are many tables (>10000), we would risk burdening Etcd.
	//
	// The keys will still exist but will no longer be written to
	// if we do not call handleWorkload.
	if !p.newSchedulerEnabled {
		p.handleWorkload()
	}
	p.doGCSchemaStorage(ctx)

	if p.newSchedulerEnabled {
		if err := p.agent.Tick(ctx); err != nil {
			return nil, errors.Trace(err)
		}
	}
	return p.changefeed, nil
}

// checkChangefeedNormal checks if the changefeed is runnable.
func (p *processor) checkChangefeedNormal() bool {
	// check the state in this tick, make sure that the admin job type of the changefeed is not stopped
	if p.changefeed.Info.AdminJobType.IsStopState() || p.changefeed.Status.AdminJobType.IsStopState() {
		return false
	}
	// add a patch to check the changefeed is runnable when applying the patches in the etcd worker.
	p.changefeed.CheckChangefeedNormal()
	return true
}

// createTaskPosition will create a new task position if a task position does not exist.
// task position not exist only when the processor is running first in the first tick.
func (p *processor) createTaskPosition() (skipThisTick bool) {
	if _, exist := p.changefeed.TaskPositions[p.captureInfo.ID]; exist {
		return false
	}
	if p.initialized {
		log.Warn("position is nil, maybe position info is removed unexpected", zap.Any("state", p.changefeed))
	}
	checkpointTs := p.changefeed.Info.GetCheckpointTs(p.changefeed.Status)
	p.changefeed.PatchTaskPosition(p.captureInfo.ID, func(position *model.TaskPosition) (*model.TaskPosition, bool, error) {
		if position == nil {
			return &model.TaskPosition{
				CheckPointTs: checkpointTs,
				ResolvedTs:   checkpointTs,
			}, true, nil
		}
		return position, false, nil
	})
	return true
}

// lazyInitImpl create Filter, SchemaStorage, Mounter instances at the first tick.
func (p *processor) lazyInitImpl(ctx cdcContext.Context) error {
	if p.initialized {
		return nil
	}
	ctx, cancel := cdcContext.WithCancel(ctx)
	p.cancel = cancel

	// We don't close this error channel, since it is only safe to close channel
	// in sender, and this channel will be used in many modules including sink,
	// redo log manager, etc. Let runtime GC to recycle it.
	errCh := make(chan error, 16)
	p.wg.Add(1)
	go func() {
		defer p.wg.Done()
		// there are some other objects need errCh, such as sink and sink manager
		// but we can't ensure that all the producer of errCh are non-blocking
		// It's very tricky that create a goroutine to receive the local errCh
		// TODO(leoppro): we should using `pkg/cdcContext.Context` instead of standard cdcContext and handle error by `pkg/cdcContext.Context.Throw`
		for {
			select {
			case <-ctx.Done():
				return
			case err := <-errCh:
				if err == nil {
					return
				}
				p.sendError(err)
			}
		}
	}()

	var err error
	p.filter, err = filter.NewFilter(p.changefeed.Info.Config)
	if err != nil {
		return errors.Trace(err)
	}

	p.schemaStorage, err = p.createAndDriveSchemaStorage(ctx)
	if err != nil {
		return errors.Trace(err)
	}

	stdCtx := util.PutChangefeedIDInCtx(ctx, p.changefeed.ID)
	stdCtx = util.PutCaptureAddrInCtx(stdCtx, p.captureInfo.AdvertiseAddr)

	p.mounter = entry.NewMounter(p.schemaStorage, p.changefeed.Info.Config.Mounter.WorkerNum, p.changefeed.Info.Config.EnableOldValue)
	p.wg.Add(1)
	go func() {
		defer p.wg.Done()
		p.sendError(p.mounter.Run(stdCtx))
	}()

	opts := make(map[string]string, len(p.changefeed.Info.Opts)+2)
	for k, v := range p.changefeed.Info.Opts {
		opts[k] = v
	}

	// TODO(neil) find a better way to let sink know cyclic is enabled.
	if p.changefeed.Info.Config.Cyclic.IsEnabled() {
		cyclicCfg, err := p.changefeed.Info.Config.Cyclic.Marshal()
		if err != nil {
			return errors.Trace(err)
		}
		opts[mark.OptCyclicConfig] = cyclicCfg
	}
	opts[sink.OptChangefeedID] = p.changefeed.ID
	opts[sink.OptCaptureAddr] = ctx.GlobalVars().CaptureInfo.AdvertiseAddr
	log.Info("processor try new sink", zap.String("changefeed", p.changefeed.ID))

	start := time.Now()
	s, err := sink.New(stdCtx, p.changefeed.ID, p.changefeed.Info.SinkURI, p.filter, p.changefeed.Info.Config, opts, errCh)
	if err != nil {
		log.Info("processor new sink failed",
			zap.String("changefeedID", p.changefeed.ID),
			zap.Duration("duration", time.Since(start)))
		return errors.Trace(err)
	}
	log.Info("processor try new sink success",
		zap.Duration("duration", time.Since(start)))

	checkpointTs := p.changefeed.Info.GetCheckpointTs(p.changefeed.Status)
	captureAddr := ctx.GlobalVars().CaptureInfo.AdvertiseAddr
	p.sinkManager = sink.NewManager(stdCtx, s, errCh, checkpointTs, captureAddr, p.changefeedID)
	redoManagerOpts := &redo.ManagerOptions{EnableBgRunner: true, ErrCh: errCh}
	p.redoManager, err = redo.NewManager(stdCtx, p.changefeed.Info.Config.Consistent, redoManagerOpts)
	if err != nil {
		return err
	}

	if p.newSchedulerEnabled {
		p.agent, err = p.newAgent(ctx)
		if err != nil {
			return err
		}
	}

	p.initialized = true
	log.Info("run processor", cdcContext.ZapFieldCapture(ctx), cdcContext.ZapFieldChangefeed(ctx))
	return nil
}

func (p *processor) newAgentImpl(ctx cdcContext.Context) (processorAgent, error) {
	messageServer := ctx.GlobalVars().MessageServer
	messageRouter := ctx.GlobalVars().MessageRouter
	ret, err := newAgent(ctx, messageServer, messageRouter, p, p.changefeedID)
	if err != nil {
		return nil, errors.Trace(err)
	}
	return ret, nil
}

// handleErrorCh listen the error channel and throw the error if it is not expected.
func (p *processor) handleErrorCh(ctx cdcContext.Context) error {
	var err error
	select {
	case err = <-p.errCh:
	default:
		return nil
	}
	if !isProcessorIgnorableError(err) {
		log.Error("error on running processor",
			cdcContext.ZapFieldCapture(ctx),
			cdcContext.ZapFieldChangefeed(ctx),
			zap.Error(err))
		return err
	}
	log.Info("processor exited", cdcContext.ZapFieldCapture(ctx), cdcContext.ZapFieldChangefeed(ctx))
	return cerror.ErrReactorFinished
}

// handleTableOperation handles the operation of `TaskStatus`(add table operation and remove table operation)
func (p *processor) handleTableOperation(ctx cdcContext.Context) error {
	if p.newSchedulerEnabled {
		return nil
	}

	patchOperation := func(tableID model.TableID, fn func(operation *model.TableOperation) error) {
		p.changefeed.PatchTaskStatus(p.captureInfo.ID, func(status *model.TaskStatus) (*model.TaskStatus, bool, error) {
			if status == nil || status.Operation == nil {
				log.Error("Operation not found, may be remove by other patch", zap.Int64("tableID", tableID), zap.Any("status", status))
				return nil, false, cerror.ErrTaskStatusNotExists.GenWithStackByArgs()
			}
			opt := status.Operation[tableID]
			if opt == nil {
				log.Error("Operation not found, may be remove by other patch", zap.Int64("tableID", tableID), zap.Any("status", status))
				return nil, false, cerror.ErrTaskStatusNotExists.GenWithStackByArgs()
			}
			if err := fn(opt); err != nil {
				return nil, false, errors.Trace(err)
			}
			return status, true, nil
		})
	}
	taskStatus := p.changefeed.TaskStatuses[p.captureInfo.ID]
	for tableID, opt := range taskStatus.Operation {
		if opt.TableApplied() {
			continue
		}
		globalCheckpointTs := p.changefeed.Status.CheckpointTs
		if opt.Delete {
			table, exist := p.tables[tableID]
			if !exist {
				log.Warn("table which will be deleted is not found",
					cdcContext.ZapFieldChangefeed(ctx), zap.Int64("tableID", tableID))
				patchOperation(tableID, func(operation *model.TableOperation) error {
					operation.Status = model.OperFinished
					return nil
				})
				continue
			}
			switch opt.Status {
			case model.OperDispatched:
				if opt.BoundaryTs < globalCheckpointTs {
					log.Warn("the BoundaryTs of remove table operation is smaller than global checkpoint ts", zap.Uint64("globalCheckpointTs", globalCheckpointTs), zap.Any("operation", opt))
				}
				if !table.AsyncStop(opt.BoundaryTs) {
					// We use a Debug log because it is conceivable for the pipeline to block for a legitimate reason,
					// and we do not want to alarm the user.
					log.Debug("AsyncStop has failed, possible due to a full pipeline",
						zap.Uint64("checkpointTs", table.CheckpointTs()), zap.Int64("tableID", tableID))
					continue
				}
				patchOperation(tableID, func(operation *model.TableOperation) error {
					operation.Status = model.OperProcessed
					return nil
				})
			case model.OperProcessed:
				if table.Status() != tablepipeline.TableStatusStopped {
					log.Debug("the table is still not stopped", zap.Uint64("checkpointTs", table.CheckpointTs()), zap.Int64("tableID", tableID))
					continue
				}
				patchOperation(tableID, func(operation *model.TableOperation) error {
					operation.BoundaryTs = table.CheckpointTs()
					operation.Status = model.OperFinished
					return nil
				})
				p.removeTable(table, tableID)
				log.Debug("Operation done signal received",
					cdcContext.ZapFieldChangefeed(ctx),
					zap.Int64("tableID", tableID),
					zap.Reflect("operation", opt))
			default:
				log.Panic("unreachable")
			}
		} else {
			switch opt.Status {
			case model.OperDispatched:
				replicaInfo, exist := taskStatus.Tables[tableID]
				if !exist {
					return cerror.ErrProcessorTableNotFound.GenWithStack("replicaInfo of table(%d)", tableID)
				}
				if replicaInfo.StartTs != opt.BoundaryTs {
					log.Warn("the startTs and BoundaryTs of add table operation should be always equaled", zap.Any("replicaInfo", replicaInfo))
				}
				err := p.addTable(ctx, tableID, replicaInfo)
				if err != nil {
					return errors.Trace(err)
				}
				patchOperation(tableID, func(operation *model.TableOperation) error {
					operation.Status = model.OperProcessed
					return nil
				})
			case model.OperProcessed:
				table, exist := p.tables[tableID]
				if !exist {
					log.Warn("table which was added is not found",
						cdcContext.ZapFieldChangefeed(ctx), zap.Int64("tableID", tableID))
					patchOperation(tableID, func(operation *model.TableOperation) error {
						operation.Status = model.OperDispatched
						return nil
					})
					continue
				}
				localResolvedTs := p.changefeed.TaskPositions[p.captureInfo.ID].ResolvedTs
				globalResolvedTs := p.changefeed.Status.ResolvedTs
				if table.ResolvedTs() >= localResolvedTs && localResolvedTs >= globalResolvedTs {
					patchOperation(tableID, func(operation *model.TableOperation) error {
						operation.Status = model.OperFinished
						return nil
					})
					log.Debug("Operation done signal received",
						cdcContext.ZapFieldChangefeed(ctx),
						zap.Int64("tableID", tableID),
						zap.Reflect("operation", opt))
				}
			default:
				log.Panic("unreachable")
			}
		}
	}
	return nil
}

func (p *processor) createAndDriveSchemaStorage(ctx cdcContext.Context) (entry.SchemaStorage, error) {
	kvStorage := ctx.GlobalVars().KVStorage
	ddlspans := []regionspan.Span{regionspan.GetDDLSpan(), regionspan.GetAddIndexDDLSpan()}
	checkpointTs := p.changefeed.Info.GetCheckpointTs(p.changefeed.Status)
	stdCtx := util.PutTableInfoInCtx(ctx, -1, puller.DDLPullerTableName)
	stdCtx = util.PutChangefeedIDInCtx(stdCtx, ctx.ChangefeedVars().ID)
	ddlPuller := puller.NewPuller(
		stdCtx,
		ctx.GlobalVars().PDClient,
		ctx.GlobalVars().GrpcPool,
		ctx.GlobalVars().RegionCache,
		ctx.GlobalVars().KVStorage,
		ctx.GlobalVars().PDClock,
		checkpointTs, ddlspans, false)
	meta, err := kv.GetSnapshotMeta(kvStorage, checkpointTs)
	if err != nil {
		return nil, errors.Trace(err)
	}
	schemaStorage, err := entry.NewSchemaStorage(meta, checkpointTs, p.filter, p.changefeed.Info.Config.ForceReplicate)
	if err != nil {
		return nil, errors.Trace(err)
	}
	p.wg.Add(1)
	go func() {
		defer p.wg.Done()
		p.sendError(ddlPuller.Run(stdCtx))
	}()
	ddlRawKVCh := memory.SortOutput(ctx, ddlPuller.Output())
	p.wg.Add(1)
	go func() {
		defer p.wg.Done()
		var ddlRawKV *model.RawKVEntry
		for {
			select {
			case <-ctx.Done():
				return
			case ddlRawKV = <-ddlRawKVCh:
			}
			if ddlRawKV == nil {
				continue
			}
			failpoint.Inject("processorDDLResolved", nil)
			if ddlRawKV.OpType == model.OpTypeResolved {
				schemaStorage.AdvanceResolvedTs(ddlRawKV.CRTs)
			}
			job, err := entry.UnmarshalDDL(ddlRawKV)
			if err != nil {
				p.sendError(errors.Trace(err))
				return
			}
			if job == nil {
				continue
			}
			if err := schemaStorage.HandleDDLJob(job); err != nil {
				p.sendError(errors.Trace(err))
				return
			}
		}
	}()
	return schemaStorage, nil
}

func (p *processor) sendError(err error) {
	if err == nil {
		return
	}
	select {
	case p.errCh <- err:
	default:
		if !isProcessorIgnorableError(err) {
			log.Error("processor receives redundant error", zap.Error(err))
		}
	}
}

// checkTablesNum if the number of table pipelines is equal to the number of TaskStatus in etcd state.
// if the table number is not right, create or remove the odd tables.
func (p *processor) checkTablesNum(ctx cdcContext.Context) error {
	if p.newSchedulerEnabled {
		// No need to check this for the new scheduler.
		return nil
	}

	taskStatus := p.changefeed.TaskStatuses[p.captureInfo.ID]
	if len(p.tables) == len(taskStatus.Tables) {
		return nil
	}
	// check if a table should be listen but not
	// this only could be happened in the first tick.
	for tableID, replicaInfo := range taskStatus.Tables {
		if _, exist := p.tables[tableID]; exist {
			continue
		}
		opt := taskStatus.Operation
		// TODO(leoppro): check if the operation is a undone add operation
		if opt != nil && opt[tableID] != nil {
			continue
		}
		log.Info("start to listen to the table immediately", zap.Int64("tableID", tableID), zap.Any("replicaInfo", replicaInfo))
		if replicaInfo.StartTs < p.changefeed.Status.CheckpointTs {
			replicaInfo.StartTs = p.changefeed.Status.CheckpointTs
		}
		err := p.addTable(ctx, tableID, replicaInfo)
		if err != nil {
			return errors.Trace(err)
		}
	}
	// check if a table should be removed but still exist
	// this shouldn't be happened in any time.
	for tableID, tablePipeline := range p.tables {
		if _, exist := taskStatus.Tables[tableID]; exist {
			continue
		}
		opt := taskStatus.Operation
		if opt != nil && opt[tableID] != nil && opt[tableID].Delete {
			// table will be removed by normal logic
			continue
		}
		p.removeTable(tablePipeline, tableID)
		log.Warn("the table was forcibly deleted", zap.Int64("tableID", tableID), zap.Any("taskStatus", taskStatus))
	}
	return nil
}

// handlePosition calculates the local resolved ts and local checkpoint ts
func (p *processor) handlePosition(currentTs int64) {
	minResolvedTs := uint64(math.MaxUint64)
	minResolvedTableID := int64(0)
	if p.schemaStorage != nil {
		minResolvedTs = p.schemaStorage.ResolvedTs()
	}
	for _, table := range p.tables {
		ts := table.ResolvedTs()
		if ts < minResolvedTs {
			minResolvedTs = ts
			minResolvedTableID, _ = table.ID()
		}
	}

	minCheckpointTs := minResolvedTs
	minCheckpointTableID := int64(0)
	for _, table := range p.tables {
		ts := table.CheckpointTs()
		if ts < minCheckpointTs {
			minCheckpointTs = ts
			minCheckpointTableID, _ = table.ID()
		}
	}

	resolvedPhyTs := oracle.ExtractPhysical(minResolvedTs)
	p.metricResolvedTsLagGauge.Set(float64(currentTs-resolvedPhyTs) / 1e3)
	p.metricResolvedTsGauge.Set(float64(resolvedPhyTs))
	p.metricMinResolvedTableIDGuage.Set(float64(minResolvedTableID))

	checkpointPhyTs := oracle.ExtractPhysical(minCheckpointTs)
	p.metricCheckpointTsLagGauge.Set(float64(currentTs-checkpointPhyTs) / 1e3)
	p.metricCheckpointTsGauge.Set(float64(checkpointPhyTs))
	p.metricMinCheckpointTableIDGuage.Set(float64(minCheckpointTableID))

	if p.newSchedulerEnabled {
		p.checkpointTs = minCheckpointTs
		p.resolvedTs = minResolvedTs
		return
	}

	// minResolvedTs and minCheckpointTs may less than global resolved ts and global checkpoint ts when a new table added, the startTs of the new table is less than global checkpoint ts.
	if minResolvedTs != p.changefeed.TaskPositions[p.captureInfo.ID].ResolvedTs ||
		minCheckpointTs != p.changefeed.TaskPositions[p.captureInfo.ID].CheckPointTs {
		p.changefeed.PatchTaskPosition(p.captureInfo.ID, func(position *model.TaskPosition) (*model.TaskPosition, bool, error) {
			failpoint.Inject("ProcessorUpdatePositionDelaying", nil)
			if position == nil {
				// when the captureInfo is deleted, the old owner will delete task status, task position, task workload in non-atomic
				// so processor may see a intermediate state, for example the task status is exist but task position is deleted.
				log.Warn("task position is not exist, skip to update position", zap.String("changefeed", p.changefeed.ID))
				return nil, false, nil
			}
			position.CheckPointTs = minCheckpointTs
			position.ResolvedTs = minResolvedTs
			return position, true, nil
		})
	}
}

// handleWorkload calculates the workload of all tables
func (p *processor) handleWorkload() {
	p.changefeed.PatchTaskWorkload(p.captureInfo.ID, func(workloads model.TaskWorkload) (model.TaskWorkload, bool, error) {
		changed := false
		if workloads == nil {
			workloads = make(model.TaskWorkload)
		}
		for tableID := range workloads {
			if _, exist := p.tables[tableID]; !exist {
				delete(workloads, tableID)
				changed = true
			}
		}
		for tableID, table := range p.tables {
			if workloads[tableID] != table.Workload() {
				workloads[tableID] = table.Workload()
				changed = true
			}
		}
		return workloads, changed, nil
	})
}

// pushResolvedTs2Table sends global resolved ts to all the table pipelines.
func (p *processor) pushResolvedTs2Table() {
	resolvedTs := p.changefeed.Status.ResolvedTs
	schemaResolvedTs := p.schemaStorage.ResolvedTs()
	if schemaResolvedTs < resolvedTs {
		// Do not update barrier ts that is larger than
		// DDL puller's resolved ts.
		// When DDL puller stall, resolved events that outputted by sorter
		// may pile up in memory, as they have to wait DDL.
		resolvedTs = schemaResolvedTs
	}
	for _, table := range p.tables {
		table.UpdateBarrierTs(resolvedTs)
	}
}

// addTable creates a new table pipeline and adds it to the `p.tables`
func (p *processor) addTable(ctx cdcContext.Context, tableID model.TableID, replicaInfo *model.TableReplicaInfo) error {
	if replicaInfo.StartTs == 0 {
		replicaInfo.StartTs = p.changefeed.Status.CheckpointTs
	}

	if table, ok := p.tables[tableID]; ok {
		if table.Status() == tablepipeline.TableStatusStopped {
			log.Warn("The same table exists but is stopped. Cancel it and continue.", cdcContext.ZapFieldChangefeed(ctx), zap.Int64("ID", tableID))
			p.removeTable(table, tableID)
		} else {
			log.Warn("Ignore existing table", cdcContext.ZapFieldChangefeed(ctx), zap.Int64("ID", tableID))
			return nil
		}
	}

	globalCheckpointTs := p.changefeed.Status.CheckpointTs

	if replicaInfo.StartTs < globalCheckpointTs {
		log.Warn("addTable: startTs < checkpoint",
			cdcContext.ZapFieldChangefeed(ctx),
			zap.Int64("tableID", tableID),
			zap.Uint64("checkpoint", globalCheckpointTs),
			zap.Uint64("startTs", replicaInfo.StartTs))
	}
	table, err := p.createTablePipeline(ctx, tableID, replicaInfo)
	if err != nil {
		return errors.Trace(err)
	}
	p.tables[tableID] = table
	return nil
}

func (p *processor) createTablePipelineImpl(ctx cdcContext.Context, tableID model.TableID, replicaInfo *model.TableReplicaInfo) (tablepipeline.TablePipeline, error) {
	ctx = cdcContext.WithErrorHandler(ctx, func(err error) error {
		if cerror.ErrTableProcessorStoppedSafely.Equal(err) ||
			errors.Cause(errors.Cause(err)) == context.Canceled {
			return nil
		}
		p.sendError(err)
		return nil
	})
	var tableName *model.TableName
	retry.Do(ctx, func() error { //nolint:errcheck
		if name, ok := p.schemaStorage.GetLastSnapshot().GetTableNameByID(tableID); ok {
			tableName = &name
			return nil
		}
		return errors.Errorf("failed to get table name, fallback to use table id: %d", tableID)
	}, retry.WithBackoffBaseDelay(backoffBaseDelayInMs), retry.WithMaxTries(maxTries), retry.WithIsRetryableErr(cerror.IsRetryableError))
	if p.changefeed.Info.Config.Cyclic.IsEnabled() {
		// Retry to find mark table ID
		var markTableID model.TableID
		err := retry.Do(context.Background(), func() error {
			if tableName == nil {
				name, exist := p.schemaStorage.GetLastSnapshot().GetTableNameByID(tableID)
				if !exist {
					return cerror.ErrProcessorTableNotFound.GenWithStack("normal table(%s)", tableID)
				}
				tableName = &name
			}
			markTableSchemaName, markTableTableName := mark.GetMarkTableName(tableName.Schema, tableName.Table)
			tableInfo, exist := p.schemaStorage.GetLastSnapshot().GetTableByName(markTableSchemaName, markTableTableName)
			if !exist {
				return cerror.ErrProcessorTableNotFound.GenWithStack("normal table(%s) and mark table not match", tableName.String())
			}
			markTableID = tableInfo.ID
			return nil
		}, retry.WithBackoffBaseDelay(50), retry.WithBackoffMaxDelay(60*1000), retry.WithMaxTries(20))
		if err != nil {
			return nil, errors.Trace(err)
		}
		replicaInfo.MarkTableID = markTableID
	}
	var tableNameStr string
	if tableName == nil {
		log.Warn("failed to get table name for metric")
		tableNameStr = strconv.Itoa(int(tableID))
	} else {
		tableNameStr = tableName.QuoteString()
	}

	sink := p.sinkManager.CreateTableSink(tableID, replicaInfo.StartTs, p.redoManager)
	table := tablepipeline.NewTablePipeline(
		ctx,
		p.mounter,
		tableID,
		tableNameStr,
		replicaInfo,
		sink,
		p.changefeed.Info.GetTargetTs(),
	)
	p.wg.Add(1)
	p.metricSyncTableNumGauge.Inc()
	go func() {
		table.Wait()
		p.wg.Done()
		p.metricSyncTableNumGauge.Dec()
		log.Debug("Table pipeline exited", zap.Int64("tableID", tableID),
			cdcContext.ZapFieldChangefeed(ctx),
			zap.String("name", table.Name()),
			zap.Any("replicaInfo", replicaInfo))
	}()

	if p.redoManager.Enabled() {
		p.redoManager.AddTable(tableID, replicaInfo.StartTs)
	}

	log.Info("Add table pipeline", zap.Int64("tableID", tableID),
		cdcContext.ZapFieldChangefeed(ctx),
		zap.String("name", table.Name()),
		zap.Any("replicaInfo", replicaInfo),
		zap.Uint64("globalResolvedTs", p.changefeed.Status.ResolvedTs))

	return table, nil
}

func (p *processor) removeTable(table tablepipeline.TablePipeline, tableID model.TableID) {
	table.Cancel()
	table.Wait()
	delete(p.tables, tableID)
	if p.redoManager.Enabled() {
		p.redoManager.RemoveTable(tableID)
	}
}

// doGCSchemaStorage trigger the schema storage GC
func (p *processor) doGCSchemaStorage(ctx cdcContext.Context) {
	if p.schemaStorage == nil {
		// schemaStorage is nil only in test
		return
	}

	if p.changefeed.Status == nil {
		// This could happen if Etcd data is not complete.
		return
	}

	// Please refer to `unmarshalAndMountRowChanged` in cdc/entry/mounter.go
	// for why we need -1.
	lastSchemaTs := p.schemaStorage.DoGC(p.changefeed.Status.CheckpointTs - 1)
	if p.lastSchemaTs == lastSchemaTs {
		return
	}
	p.lastSchemaTs = lastSchemaTs

	log.Debug("finished gc in schema storage",
		zap.Uint64("gcTs", lastSchemaTs),
		cdcContext.ZapFieldChangefeed(ctx))
	lastSchemaPhysicalTs := oracle.ExtractPhysical(lastSchemaTs)
	p.metricSchemaStorageGcTsGauge.Set(float64(lastSchemaPhysicalTs))
}

// flushRedoLogMeta flushes redo log meta, including resolved-ts and checkpoint-ts
func (p *processor) flushRedoLogMeta(ctx context.Context) error {
	if p.redoManager.Enabled() &&
		time.Since(p.lastRedoFlush).Milliseconds() > p.changefeed.Info.Config.Consistent.FlushIntervalInMs {
		st := p.changefeed.Status
		err := p.redoManager.FlushResolvedAndCheckpointTs(ctx, st.ResolvedTs, st.CheckpointTs)
		if err != nil {
			return err
		}
		p.lastRedoFlush = time.Now()
	}
	return nil
}

func (p *processor) Close() error {
<<<<<<< HEAD
	log.Info("processor closing ...", zap.String("changefeedID", p.changefeedID))
=======
	log.Info("processor closing ...", zap.String("changefeed", p.changefeedID))
>>>>>>> 3f2c5e31
	for _, tbl := range p.tables {
		tbl.Cancel()
	}
	for _, tbl := range p.tables {
		tbl.Wait()
	}
	p.cancel()
	p.wg.Wait()
	// mark tables share the same cdcContext with its original table, don't need to cancel
	failpoint.Inject("processorStopDelay", nil)
	resolvedTsGauge.DeleteLabelValues(p.changefeedID, p.captureInfo.AdvertiseAddr)
	resolvedTsLagGauge.DeleteLabelValues(p.changefeedID, p.captureInfo.AdvertiseAddr)
	checkpointTsGauge.DeleteLabelValues(p.changefeedID, p.captureInfo.AdvertiseAddr)
	checkpointTsLagGauge.DeleteLabelValues(p.changefeedID, p.captureInfo.AdvertiseAddr)
	syncTableNumGauge.DeleteLabelValues(p.changefeedID, p.captureInfo.AdvertiseAddr)
	processorErrorCounter.DeleteLabelValues(p.changefeedID, p.captureInfo.AdvertiseAddr)
	processorSchemaStorageGcTsGauge.DeleteLabelValues(p.changefeedID, p.captureInfo.AdvertiseAddr)
	if p.sinkManager != nil {
		// pass a canceled context is ok here, since we don't need to wait Close
		ctx, cancel := context.WithCancel(context.Background())
		cancel()
		log.Info("processor try to close the sinkManager",
			zap.String("changeFeedID", p.changefeedID))
		start := time.Now()
		if err := p.sinkManager.Close(ctx); err != nil {
			log.Info("processor close sinkManager failed",
				zap.String("changeFeedID", p.changefeedID),
				zap.Duration("duration", time.Since(start)))
			return errors.Trace(err)
		}
		log.Info("processor close sinkManager success",
			zap.String("changeFeedID", p.changefeedID),
			zap.Duration("duration", time.Since(start)))
	}
	if p.newSchedulerEnabled {
		if p.agent == nil {
			return nil
		}
		if err := p.agent.Close(); err != nil {
			return errors.Trace(err)
		}
		p.agent = nil
	}

	return nil
}

// WriteDebugInfo write the debug info to Writer
func (p *processor) WriteDebugInfo(w io.Writer) {
	fmt.Fprintf(w, "%+v\n", *p.changefeed)
	for tableID, tablePipeline := range p.tables {
		fmt.Fprintf(w, "tableID: %d, tableName: %s, resolvedTs: %d, checkpointTs: %d, status: %s\n",
			tableID, tablePipeline.Name(), tablePipeline.ResolvedTs(), tablePipeline.CheckpointTs(), tablePipeline.Status())
	}
}<|MERGE_RESOLUTION|>--- conflicted
+++ resolved
@@ -1049,11 +1049,7 @@
 }
 
 func (p *processor) Close() error {
-<<<<<<< HEAD
-	log.Info("processor closing ...", zap.String("changefeedID", p.changefeedID))
-=======
 	log.Info("processor closing ...", zap.String("changefeed", p.changefeedID))
->>>>>>> 3f2c5e31
 	for _, tbl := range p.tables {
 		tbl.Cancel()
 	}
