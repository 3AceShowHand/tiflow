// Copyright 2022 PingCAP, Inc.
//
// Licensed under the Apache License, Version 2.0 (the "License");
// you may not use this file except in compliance with the License.
// You may obtain a copy of the License at
//
//     http://www.apache.org/licenses/LICENSE-2.0
//
// Unless required by applicable law or agreed to in writing, software
// distributed under the License is distributed on an "AS IS" BASIS,
// See the License for the specific language governing permissions and
// limitations under the License.

package canal

import (
	"context"
	"time"

	"github.com/goccy/go-json"
	"github.com/mailru/easyjson/jwriter"
	"github.com/pingcap/errors"
	"github.com/pingcap/log"
	"github.com/pingcap/tidb/util/rowcodec"
	"github.com/pingcap/tiflow/cdc/model"
	"github.com/pingcap/tiflow/pkg/config"
	cerror "github.com/pingcap/tiflow/pkg/errors"
	"github.com/pingcap/tiflow/pkg/sink/codec"
	"github.com/pingcap/tiflow/pkg/sink/codec/common"
	"github.com/pingcap/tiflow/pkg/sink/kafka/claimcheck"
	"go.uber.org/zap"
)

func fillColumns(
	ColInfos []rowcodec.ColInfo,
	columns []*model.Column,
	onlyOutputUpdatedColumn bool,
	onlyHandleKeyColumn bool,
	newColumnMap map[string]*model.Column,
	out *jwriter.Writer,
	builder *canalEntryBuilder,
	fullType bool,
) error {
	if len(columns) == 0 {
		out.RawString("null")
		return nil
	}
	out.RawByte('[')
	out.RawByte('{')
	isFirst := true
	for idx, col := range columns {
		if col != nil {
			// column equal, do not output it
			if onlyOutputUpdatedColumn && shouldIgnoreColumn(col, newColumnMap) {
				continue
			}
			if onlyHandleKeyColumn && !col.Flag.IsHandleKey() {
				continue
			}
			if isFirst {
				isFirst = false
			} else {
				out.RawByte(',')
			}
<<<<<<< HEAD
			mysqlType := getMySQLType(ColInfos[idx].Ft, col.Flag, fullType)
			javaType, err := getJavaSQLType(col, mysqlType)
=======
			javaType, err := getJavaSQLType(col.Value, col.Type, col.Flag)
>>>>>>> a609411d
			if err != nil {
				return cerror.WrapError(cerror.ErrCanalEncodeFailed, err)
			}
			value, err := builder.formatValue(col.Value, javaType)
			if err != nil {
				return cerror.WrapError(cerror.ErrCanalEncodeFailed, err)
			}
			out.String(col.Name)
			out.RawByte(':')
			if col.Value == nil {
				out.RawString("null")
			} else {
				out.String(value)
			}
		}
	}
	out.RawByte('}')
	out.RawByte(']')
	return nil
}

func newJSONMessageForDML(
	builder *canalEntryBuilder,
	e *model.RowChangedEvent,
	config *common.Config,
	messageTooLarge bool,
	claimCheckFileName string,
) ([]byte, error) {
	isDelete := e.IsDelete()

	onlyHandleKey := messageTooLarge
	if isDelete && config.DeleteOnlyHandleKeyColumns {
		onlyHandleKey = true
	}

	mysqlTypeMap := make(map[string]string, len(e.Columns))

	out := &jwriter.Writer{}
	out.RawByte('{')
	{
		const prefix string = ",\"id\":"
		out.RawString(prefix[1:])
		out.Int64(0) // ignored by both Canal Adapter and Flink
	}
	{
		const prefix string = ",\"database\":"
		out.RawString(prefix)
		out.String(e.Table.Schema)
	}
	{
		const prefix string = ",\"table\":"
		out.RawString(prefix)
		out.String(e.Table.Table)
	}
	{
		const prefix string = ",\"pkNames\":"
		out.RawString(prefix)
		pkNames := e.PrimaryKeyColumnNames()
		if pkNames == nil {
			out.RawString("null")
		} else {
			out.RawByte('[')
			for v25, v26 := range pkNames {
				if v25 > 0 {
					out.RawByte(',')
				}
				out.String(v26)
			}
			out.RawByte(']')
		}
	}
	{
		const prefix string = ",\"isDdl\":"
		out.RawString(prefix)
		out.Bool(false)
	}
	{
		const prefix string = ",\"type\":"
		out.RawString(prefix)
		out.String(eventTypeString(e))
	}
	{
		const prefix string = ",\"es\":"
		out.RawString(prefix)
		out.Int64(convertToCanalTs(e.CommitTs))
	}
	{
		const prefix string = ",\"ts\":"
		out.RawString(prefix)
		out.Int64(time.Now().UnixMilli()) // ignored by both Canal Adapter and Flink
	}
	{
		const prefix string = ",\"sql\":"
		out.RawString(prefix)
		out.String("")
	}
	{
		columns := e.PreColumns
		if !isDelete {
			columns = e.Columns
		}
		const prefix string = ",\"sqlType\":"
		out.RawString(prefix)
		emptyColumn := true
		for idx, col := range columns {
			if col != nil {
				if onlyHandleKey && !col.Flag.IsHandleKey() {
					continue
				}
				if emptyColumn {
					out.RawByte('{')
					emptyColumn = false
				} else {
					out.RawByte(',')
				}
<<<<<<< HEAD
				mysqlType := getMySQLType(e.ColInfos[idx].Ft, col.Flag, config.ContentCompatible)
				javaType, err := getJavaSQLType(col, mysqlType)
=======
				javaType, err := getJavaSQLType(col.Value, col.Type, col.Flag)
>>>>>>> a609411d
				if err != nil {
					return nil, cerror.WrapError(cerror.ErrCanalEncodeFailed, err)
				}
				out.String(col.Name)
				out.RawByte(':')
				out.Int32(int32(javaType))
				mysqlTypeMap[col.Name] = getMySQLType(col.Type, col.Flag)
			}
		}
		if emptyColumn {
			out.RawString(`null`)
		} else {
			out.RawByte('}')
		}
	}
	{
		const prefix string = ",\"mysqlType\":"
		out.RawString(prefix)
		if mysqlTypeMap == nil {
			out.RawString(`null`)
		} else {
			out.RawByte('{')
			isFirst := true
			for typeKey, typeValue := range mysqlTypeMap {
				if isFirst {
					isFirst = false
				} else {
					out.RawByte(',')
				}
				out.String(typeKey)
				out.RawByte(':')
				out.String(typeValue)
			}
			out.RawByte('}')
		}
	}

	if e.IsDelete() {
		out.RawString(",\"old\":null")
		out.RawString(",\"data\":")
		if err := fillColumns(e.ColInfos, e.PreColumns, false, onlyHandleKey, nil, out, builder, config.ContentCompatible); err != nil {
			return nil, err
		}
	} else if e.IsInsert() {
		out.RawString(",\"old\":null")
		out.RawString(",\"data\":")
		if err := fillColumns(e.ColInfos, e.Columns, false, onlyHandleKey, nil, out, builder, config.ContentCompatible); err != nil {
			return nil, err
		}
	} else if e.IsUpdate() {
		var newColsMap map[string]*model.Column
		if config.OnlyOutputUpdatedColumns {
			newColsMap = make(map[string]*model.Column, len(e.Columns))
			for _, col := range e.Columns {
				newColsMap[col.Name] = col
			}
		}
		out.RawString(",\"old\":")
		if err := fillColumns(e.ColInfos, e.PreColumns, config.OnlyOutputUpdatedColumns, onlyHandleKey, newColsMap, out, builder, config.ContentCompatible); err != nil {
			return nil, err
		}
		out.RawString(",\"data\":")
		if err := fillColumns(e.ColInfos, e.Columns, false, onlyHandleKey, nil, out, builder, config.ContentCompatible); err != nil {
			return nil, err
		}
	} else {
		log.Panic("unreachable event type", zap.Any("event", e))
	}

	if config.EnableTiDBExtension {
		const prefix string = ",\"_tidb\":"
		out.RawString(prefix)
		out.RawByte('{')
		out.RawString("\"commitTs\":")
		out.Uint64(e.CommitTs)

		// only send handle key may happen in 2 cases:
		// 1. delete event, and set only handle key config. no need to encode `onlyHandleKey` field
		// 2. event larger than the max message size, and enable large message handle to the `handleKeyOnly`, encode `onlyHandleKey` field
		if messageTooLarge {
			if config.LargeMessageHandle.HandleKeyOnly() {
				out.RawByte(',')
				out.RawString("\"onlyHandleKey\":true")
			}
			if config.LargeMessageHandle.EnableClaimCheck() {
				out.RawByte(',')
				out.RawString("\"claimCheckLocation\":")
				out.String(claimCheckFileName)
			}
		}
		out.RawByte('}')
	}
	out.RawByte('}')

	value, err := out.BuildBytes()
	if err != nil {
		return nil, cerror.WrapError(cerror.ErrCanalEncodeFailed, err)
	}
	return value, nil
}

func eventTypeString(e *model.RowChangedEvent) string {
	if e.IsDelete() {
		return "DELETE"
	}
	if len(e.PreColumns) == 0 {
		return "INSERT"
	}
	return "UPDATE"
}

// JSONRowEventEncoder encodes row event in JSON format
type JSONRowEventEncoder struct {
	builder  *canalEntryBuilder
	messages []*common.Message

	claimCheck *claimcheck.ClaimCheck

	config *common.Config
}

// newJSONRowEventEncoder creates a new JSONRowEventEncoder
func newJSONRowEventEncoder(
	config *common.Config, claimCheck *claimcheck.ClaimCheck,
) codec.RowEventEncoder {
	return &JSONRowEventEncoder{
		builder:    newCanalEntryBuilder(config),
		messages:   make([]*common.Message, 0, 1),
		config:     config,
		claimCheck: claimCheck,
	}
}

func (c *JSONRowEventEncoder) newJSONMessageForDDL(e *model.DDLEvent) canalJSONMessageInterface {
	msg := &JSONMessage{
		ID:            0, // ignored by both Canal Adapter and Flink
		Schema:        e.TableInfo.TableName.Schema,
		Table:         e.TableInfo.TableName.Table,
		IsDDL:         true,
		EventType:     convertDdlEventType(e).String(),
		ExecutionTime: convertToCanalTs(e.CommitTs),
		BuildTime:     time.Now().UnixMilli(), // timestamp
		Query:         e.Query,
	}

	if !c.config.EnableTiDBExtension {
		return msg
	}

	return &canalJSONMessageWithTiDBExtension{
		JSONMessage: msg,
		Extensions:  &tidbExtension{CommitTs: e.CommitTs},
	}
}

func (c *JSONRowEventEncoder) newJSONMessage4CheckpointEvent(
	ts uint64,
) *canalJSONMessageWithTiDBExtension {
	return &canalJSONMessageWithTiDBExtension{
		JSONMessage: &JSONMessage{
			ID:            0,
			IsDDL:         false,
			EventType:     tidbWaterMarkType,
			ExecutionTime: convertToCanalTs(ts),
			BuildTime:     time.Now().UnixNano() / int64(time.Millisecond), // converts to milliseconds
		},
		Extensions: &tidbExtension{WatermarkTs: ts},
	}
}

// EncodeCheckpointEvent implements the RowEventEncoder interface
func (c *JSONRowEventEncoder) EncodeCheckpointEvent(ts uint64) (*common.Message, error) {
	if !c.config.EnableTiDBExtension {
		return nil, nil
	}

	msg := c.newJSONMessage4CheckpointEvent(ts)
	value, err := json.Marshal(msg)
	if err != nil {
		return nil, cerror.WrapError(cerror.ErrCanalEncodeFailed, err)
	}

	value, err = common.Compress(
		c.config.ChangefeedID, c.config.LargeMessageHandle.LargeMessageHandleCompression, value,
	)
	if err != nil {
		return nil, errors.Trace(err)
	}

	return common.NewResolvedMsg(config.ProtocolCanalJSON, nil, value, ts), nil
}

// AppendRowChangedEvent implements the interface EventJSONBatchEncoder
func (c *JSONRowEventEncoder) AppendRowChangedEvent(
	ctx context.Context,
	_ string,
	e *model.RowChangedEvent,
	callback func(),
) error {
	value, err := newJSONMessageForDML(c.builder, e, c.config, false, "")
	if err != nil {
		return errors.Trace(err)
	}

	value, err = common.Compress(
		c.config.ChangefeedID, c.config.LargeMessageHandle.LargeMessageHandleCompression, value,
	)
	if err != nil {
		return errors.Trace(err)
	}
	m := &common.Message{
		Key:      nil,
		Value:    value,
		Ts:       e.CommitTs,
		Schema:   &e.Table.Schema,
		Table:    &e.Table.Table,
		Type:     model.MessageTypeRow,
		Protocol: config.ProtocolCanalJSON,
		Callback: callback,
	}
	m.IncRowsCount()

	originLength := m.Length()
	if m.Length() > c.config.MaxMessageBytes {
		// for single message that is longer than max-message-bytes, do not send it.
		if c.config.LargeMessageHandle.Disabled() {
			log.Error("Single message is too large for canal-json",
				zap.Int("maxMessageBytes", c.config.MaxMessageBytes),
				zap.Int("length", originLength),
				zap.Any("table", e.Table))
			return cerror.ErrMessageTooLarge.GenWithStackByArgs()
		}

		if c.config.LargeMessageHandle.HandleKeyOnly() {
			value, err = newJSONMessageForDML(c.builder, e, c.config, true, "")
			if err != nil {
				return cerror.ErrMessageTooLarge.GenWithStackByArgs()
			}
			value, err = common.Compress(
				c.config.ChangefeedID, c.config.LargeMessageHandle.LargeMessageHandleCompression, value,
			)
			if err != nil {
				return errors.Trace(err)
			}

			m.Value = value
			length := m.Length()
			if length > c.config.MaxMessageBytes {
				log.Error("Single message is still too large for canal-json only encode handle-key columns",
					zap.Int("maxMessageBytes", c.config.MaxMessageBytes),
					zap.Int("originLength", originLength),
					zap.Int("length", length),
					zap.Any("table", e.Table))
				return cerror.ErrMessageTooLarge.GenWithStackByArgs()
			}
			log.Warn("Single message is too large for canal-json, only encode handle-key columns",
				zap.Int("maxMessageBytes", c.config.MaxMessageBytes),
				zap.Int("originLength", originLength),
				zap.Int("length", length),
				zap.Any("table", e.Table))
		}

		if c.config.LargeMessageHandle.EnableClaimCheck() {
			claimCheckFileName := claimcheck.NewFileName()
			if err := c.claimCheck.WriteMessage(ctx, m.Key, m.Value, claimCheckFileName); err != nil {
				return errors.Trace(err)
			}

			m, err = c.newClaimCheckLocationMessage(e, callback, claimCheckFileName)
			if err != nil {
				return errors.Trace(err)
			}
		}
	}

	c.messages = append(c.messages, m)
	return nil
}

func (c *JSONRowEventEncoder) newClaimCheckLocationMessage(
	event *model.RowChangedEvent, callback func(), fileName string,
) (*common.Message, error) {
	claimCheckLocation := c.claimCheck.FileNameWithPrefix(fileName)
	value, err := newJSONMessageForDML(c.builder, event, c.config, true, claimCheckLocation)
	if err != nil {
		return nil, cerror.WrapError(cerror.ErrCanalEncodeFailed, err)
	}

	value, err = common.Compress(
		c.config.ChangefeedID, c.config.LargeMessageHandle.LargeMessageHandleCompression, value,
	)
	if err != nil {
		return nil, errors.Trace(err)
	}

	result := common.NewMsg(config.ProtocolCanalJSON, nil, value, 0, model.MessageTypeRow, nil, nil)
	result.Callback = callback
	result.IncRowsCount()

	length := result.Length()
	if length > c.config.MaxMessageBytes {
		log.Warn("Single message is too large for canal-json, when create the claim check location message",
			zap.Int("maxMessageBytes", c.config.MaxMessageBytes),
			zap.Int("length", length),
			zap.Any("table", event.Table))
		return nil, cerror.ErrMessageTooLarge.GenWithStackByArgs(length)
	}
	return result, nil
}

// Build implements the RowEventEncoder interface
func (c *JSONRowEventEncoder) Build() []*common.Message {
	if len(c.messages) == 0 {
		return nil
	}

	result := c.messages
	c.messages = nil
	return result
}

// EncodeDDLEvent encodes DDL events
func (c *JSONRowEventEncoder) EncodeDDLEvent(e *model.DDLEvent) (*common.Message, error) {
	message := c.newJSONMessageForDDL(e)
	value, err := json.Marshal(message)
	if err != nil {
		return nil, cerror.WrapError(cerror.ErrCanalEncodeFailed, err)
	}
	value, err = common.Compress(
		c.config.ChangefeedID, c.config.LargeMessageHandle.LargeMessageHandleCompression, value,
	)
	if err != nil {
		return nil, errors.Trace(err)
	}
	return common.NewDDLMsg(config.ProtocolCanalJSON, nil, value, e), nil
}

type jsonRowEventEncoderBuilder struct {
	config *common.Config

	claimCheck *claimcheck.ClaimCheck
}

// NewJSONRowEventEncoderBuilder creates a canal-json batchEncoderBuilder.
func NewJSONRowEventEncoderBuilder(ctx context.Context, config *common.Config) (codec.RowEventEncoderBuilder, error) {
	var (
		claimCheck *claimcheck.ClaimCheck
		err        error
	)
	if config.LargeMessageHandle.EnableClaimCheck() {
		claimCheck, err = claimcheck.New(ctx, config.LargeMessageHandle.ClaimCheckStorageURI, config.ChangefeedID)
		if err != nil {
			return nil, errors.Trace(err)
		}
	}
	return &jsonRowEventEncoderBuilder{
		config:     config,
		claimCheck: claimCheck,
	}, nil
}

// Build a `jsonRowEventEncoderBuilder`
func (b *jsonRowEventEncoderBuilder) Build() codec.RowEventEncoder {
	return newJSONRowEventEncoder(b.config, b.claimCheck)
}

func shouldIgnoreColumn(col *model.Column,
	newColumnMap map[string]*model.Column,
) bool {
	newCol, ok := newColumnMap[col.Name]
	if ok && newCol != nil {
		// sql type is not equal
		if newCol.Type != col.Type {
			return false
		}
		// value equal
		if codec.IsColumnValueEqual(newCol.Value, col.Value) {
			return true
		}
	}
	return false
}

func (b *jsonRowEventEncoderBuilder) CleanMetrics() {
	if b.claimCheck != nil {
		b.claimCheck.CleanMetrics()
	}
}<|MERGE_RESOLUTION|>--- conflicted
+++ resolved
@@ -48,7 +48,7 @@
 	out.RawByte('[')
 	out.RawByte('{')
 	isFirst := true
-	for idx, col := range columns {
+	for _, col := range columns {
 		if col != nil {
 			// column equal, do not output it
 			if onlyOutputUpdatedColumn && shouldIgnoreColumn(col, newColumnMap) {
@@ -62,12 +62,7 @@
 			} else {
 				out.RawByte(',')
 			}
-<<<<<<< HEAD
-			mysqlType := getMySQLType(ColInfos[idx].Ft, col.Flag, fullType)
-			javaType, err := getJavaSQLType(col, mysqlType)
-=======
 			javaType, err := getJavaSQLType(col.Value, col.Type, col.Flag)
->>>>>>> a609411d
 			if err != nil {
 				return cerror.WrapError(cerror.ErrCanalEncodeFailed, err)
 			}
@@ -183,19 +178,14 @@
 				} else {
 					out.RawByte(',')
 				}
-<<<<<<< HEAD
-				mysqlType := getMySQLType(e.ColInfos[idx].Ft, col.Flag, config.ContentCompatible)
-				javaType, err := getJavaSQLType(col, mysqlType)
-=======
 				javaType, err := getJavaSQLType(col.Value, col.Type, col.Flag)
->>>>>>> a609411d
 				if err != nil {
 					return nil, cerror.WrapError(cerror.ErrCanalEncodeFailed, err)
 				}
 				out.String(col.Name)
 				out.RawByte(':')
 				out.Int32(int32(javaType))
-				mysqlTypeMap[col.Name] = getMySQLType(col.Type, col.Flag)
+				mysqlTypeMap[col.Name] = getMySQLType(e.ColInfos[idx].Ft, col.Flag, config.ContentCompatible)
 			}
 		}
 		if emptyColumn {
