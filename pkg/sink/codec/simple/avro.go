// Copyright 2023 PingCAP, Inc.
//
// Licensed under the Apache License, Version 2.0 (the "License");
// you may not use this file except in compliance with the License.
// You may obtain a copy of the License at
//
//     http://www.apache.org/licenses/LICENSE-2.0
//
// Unless required by applicable law or agreed to in writing, software
// distributed under the License is distributed on an "AS IS" BASIS,
// See the License for the specific language governing permissions and
// limitations under the License.

package simple

import (
	"sort"
	"sync"
	"time"

	"github.com/pingcap/log"
	"github.com/pingcap/tidb/pkg/parser/mysql"
	"github.com/pingcap/tidb/pkg/parser/types"
	"github.com/pingcap/tiflow/cdc/model"
	cerror "github.com/pingcap/tiflow/pkg/errors"
	"go.uber.org/zap"
)

func newTableSchemaMap(tableInfo *model.TableInfo) interface{} {
	pkInIndexes := false
	indexesSchema := make([]interface{}, 0, len(tableInfo.Indices))
	for _, idx := range tableInfo.Indices {
		index := map[string]interface{}{
			"name":     idx.Name.O,
			"unique":   idx.Unique,
			"primary":  idx.Primary,
			"nullable": false,
		}
		columns := make([]string, 0, len(idx.Columns))
		for _, col := range idx.Columns {
			columns = append(columns, col.Name.O)
			colInfo := tableInfo.Columns[col.Offset]
			// An index is not null when all columns of aer not null
			if !mysql.HasNotNullFlag(colInfo.GetFlag()) {
				index["nullable"] = true
			}
		}
		index["columns"] = columns
		if idx.Primary {
			pkInIndexes = true
		}
		indexesSchema = append(indexesSchema, index)
	}

	// sometimes the primary key is not in the index, we need to find it manually.
	if !pkInIndexes {
		pkColumns := tableInfo.GetPrimaryKeyColumnNames()
		if len(pkColumns) != 0 {
			index := map[string]interface{}{
				"name":     "primary",
				"nullable": false,
				"primary":  true,
				"unique":   true,
				"columns":  pkColumns,
			}
			indexesSchema = append(indexesSchema, index)
		}
	}

	sort.SliceStable(tableInfo.Columns, func(i, j int) bool {
		return tableInfo.Columns[i].ID < tableInfo.Columns[j].ID
	})

	columnsSchema := make([]interface{}, 0, len(tableInfo.Columns))
	for _, col := range tableInfo.Columns {
		mysqlType := map[string]interface{}{
			"mysqlType": types.TypeToStr(col.GetType(), col.GetCharset()),
			"charset":   col.GetCharset(),
			"collate":   col.GetCollate(),
			"length":    col.GetFlen(),
		}

		switch col.GetType() {
		case mysql.TypeTiny, mysql.TypeShort, mysql.TypeInt24, mysql.TypeLong, mysql.TypeLonglong,
			mysql.TypeFloat, mysql.TypeDouble, mysql.TypeBit, mysql.TypeYear:
			mysqlType["unsigned"] = map[string]interface{}{
				"boolean": mysql.HasUnsignedFlag(col.GetFlag()),
			}
			mysqlType["zerofill"] = map[string]interface{}{
				"boolean": mysql.HasZerofillFlag(col.GetFlag()),
			}
		case mysql.TypeEnum, mysql.TypeSet:
			mysqlType["elements"] = map[string]interface{}{
				"array": col.GetElems(),
			}
		case mysql.TypeNewDecimal:
			mysqlType["decimal"] = map[string]interface{}{
				"int": col.GetDecimal(),
			}
		default:
		}

		column := map[string]interface{}{
			"name":     col.Name.O,
			"dataType": mysqlType,
			"nullable": !mysql.HasNotNullFlag(col.GetFlag()),
			"default":  nil,
		}
		defaultValue := model.GetColumnDefaultValue(col)
		if defaultValue != nil {
			// according to TiDB source code, the default value is converted to string if not nil.
			column["default"] = map[string]interface{}{
				"string": defaultValue,
			}
		}

		columnsSchema = append(columnsSchema, column)
	}

	result := map[string]interface{}{
		"database": tableInfo.TableName.Schema,
		"table":    tableInfo.TableName.Table,
		"tableID":  tableInfo.ID,
		"version":  int64(tableInfo.UpdateTS),
		"columns":  columnsSchema,
		"indexes":  indexesSchema,
	}

	return result
}

func newResolvedMessageMap(ts uint64) map[string]interface{} {
	watermark := map[string]interface{}{
		"version":  defaultVersion,
		"type":     string(MessageTypeWatermark),
		"commitTs": int64(ts),
		"buildTs":  time.Now().UnixMilli(),
	}
	watermark = map[string]interface{}{
		"com.pingcap.simple.avro.Watermark": watermark,
	}

	payload := map[string]interface{}{
		"type":    string(MessageTypeWatermark),
		"payload": watermark,
	}

	return map[string]interface{}{
		"com.pingcap.simple.avro.Message": payload,
	}
}

func newBootstrapMessageMap(tableInfo *model.TableInfo) map[string]interface{} {
	m := map[string]interface{}{
		"version":     defaultVersion,
		"type":        string(MessageTypeBootstrap),
		"tableSchema": newTableSchemaMap(tableInfo),
		"buildTs":     time.Now().UnixMilli(),
	}

	m = map[string]interface{}{
		"com.pingcap.simple.avro.Bootstrap": m,
	}

	payload := map[string]interface{}{
		"type":    string(MessageTypeBootstrap),
		"payload": m,
	}

	return map[string]interface{}{
		"com.pingcap.simple.avro.Message": payload,
	}
}

func newDDLMessageMap(ddl *model.DDLEvent) map[string]interface{} {
	result := map[string]interface{}{
		"version":  defaultVersion,
		"type":     string(getDDLType(ddl.Type)),
		"sql":      ddl.Query,
		"commitTs": int64(ddl.CommitTs),
		"buildTs":  time.Now().UnixMilli(),
	}

	if ddl.TableInfo != nil && ddl.TableInfo.TableInfo != nil {
		tableSchema := newTableSchemaMap(ddl.TableInfo)
		result["tableSchema"] = map[string]interface{}{
			"com.pingcap.simple.avro.TableSchema": tableSchema,
		}
	}
	if ddl.PreTableInfo != nil && ddl.PreTableInfo.TableInfo != nil {
		tableSchema := newTableSchemaMap(ddl.PreTableInfo)
		result["preTableSchema"] = map[string]interface{}{
			"com.pingcap.simple.avro.TableSchema": tableSchema,
		}
	}

	result = map[string]interface{}{
		"com.pingcap.simple.avro.DDL": result,
	}
	payload := map[string]interface{}{
		"type":    string(MessageTypeDDL),
		"payload": result,
	}
	return map[string]interface{}{
		"com.pingcap.simple.avro.Message": payload,
	}
}

var (
	// genericMapPool return holder for each column and checksum
	genericMapPool = sync.Pool{
		New: func() any {
			return make(map[string]interface{})
		},
	}

	// dmlPayloadHolderPool return holder for the payload
	dmlPayloadHolderPool = sync.Pool{
		New: func() any {
			return make(map[string]interface{})
		},
	}

	messageHolderPool = sync.Pool{
		New: func() any {
			return make(map[string]interface{})
		},
	}
)

func (a *avroMarshaller) newDMLMessageMap(
	event *model.RowChangedEvent,
	onlyHandleKey bool,
	claimCheckFileName string,
) (map[string]interface{}, error) {
	m := map[string]interface{}{
		"version":       defaultVersion,
		"database":      event.TableInfo.GetSchemaName(),
		"table":         event.TableInfo.GetTableName(),
		"tableID":       event.TableInfo.ID,
		"commitTs":      int64(event.CommitTs),
		"buildTs":       time.Now().UnixMilli(),
		"schemaVersion": int64(event.TableInfo.UpdateTS),
	}

	if !a.config.LargeMessageHandle.Disabled() && onlyHandleKey {
		m["handleKeyOnly"] = map[string]interface{}{
			"boolean": true,
		}
	}

	if a.config.LargeMessageHandle.EnableClaimCheck() && claimCheckFileName != "" {
		m["claimCheckLocation"] = map[string]interface{}{
			"string": claimCheckFileName,
		}
	}

	if a.config.EnableRowChecksum && event.Checksum != nil {
		cc := map[string]interface{}{
			"version":   event.Checksum.Version,
			"corrupted": event.Checksum.Corrupted,
			"current":   int64(event.Checksum.Current),
			"previous":  int64(event.Checksum.Previous),
		}

		holder := genericMapPool.Get().(map[string]interface{})
		holder["com.pingcap.simple.avro.Checksum"] = cc
		m["checksum"] = holder
	}

	if event.IsInsert() {
<<<<<<< HEAD
		data, err := a.collectColumns(event.Columns, event.ColInfos, onlyHandleKey)
=======
		data, err := collectColumns(event.Columns, event.TableInfo, onlyHandleKey)
>>>>>>> a8c7563d
		if err != nil {
			return nil, err
		}
		m["data"] = data
		m["type"] = string(DMLTypeInsert)
	} else if event.IsDelete() {
<<<<<<< HEAD
		old, err := a.collectColumns(event.PreColumns, event.ColInfos, onlyHandleKey)
=======
		old, err := collectColumns(event.PreColumns, event.TableInfo, onlyHandleKey)
>>>>>>> a8c7563d
		if err != nil {
			return nil, err
		}
		m["old"] = old
		m["type"] = string(DMLTypeDelete)
	} else if event.IsUpdate() {
<<<<<<< HEAD
		data, err := a.collectColumns(event.Columns, event.ColInfos, onlyHandleKey)
=======
		data, err := collectColumns(event.Columns, event.TableInfo, onlyHandleKey)
>>>>>>> a8c7563d
		if err != nil {
			return nil, err
		}
		m["data"] = data
<<<<<<< HEAD
		old, err := a.collectColumns(event.PreColumns, event.ColInfos, onlyHandleKey)
=======
		old, err := collectColumns(event.PreColumns, event.TableInfo, onlyHandleKey)
>>>>>>> a8c7563d
		if err != nil {
			return nil, err
		}
		m["old"] = old
		m["type"] = string(DMLTypeUpdate)
	} else {
		log.Panic("invalid event type, this should not hit", zap.Any("event", event))
	}

	m = map[string]interface{}{
		"com.pingcap.simple.avro.DML": m,
	}

	holder := dmlPayloadHolderPool.Get().(map[string]interface{})
	holder["type"] = string(MessageTypeDML)
	holder["payload"] = m

	messageHolder := messageHolderPool.Get().(map[string]interface{})
	messageHolder["com.pingcap.simple.avro.Message"] = holder

	return messageHolder, nil
}

func recycleMap(m map[string]interface{}) {
	holder := m["com.pingcap.simple.avro.Message"].(map[string]interface{})
	payload := holder["payload"].(map[string]interface{})
	eventMap := payload["com.pingcap.simple.avro.DML"].(map[string]interface{})

	checksumMap := eventMap["com.pingcap.simple.avro.Checksum"]
	if checksumMap != nil {
		holder := checksumMap.(map[string]interface{})
		clear(holder)
		genericMapPool.Put(holder)
	}

	dataMap := eventMap["data"]
	if dataMap != nil {
		dataMap := dataMap.(map[string]interface{})["map"].(map[string]interface{})
		for _, col := range dataMap {
			colMap := col.(map[string]interface{})
			clear(colMap)
			genericMapPool.Put(col)
		}
	}

	oldDataMap := eventMap["old"]
	if oldDataMap != nil {
		oldDataMap := oldDataMap.(map[string]interface{})["map"].(map[string]interface{})
		for _, col := range oldDataMap {
			colMap := col.(map[string]interface{})
			clear(colMap)
			genericMapPool.Put(col)
		}
	}
	holder["payload"] = nil
	dmlPayloadHolderPool.Put(holder)
	m["com.pingcap.simple.avro.Message"] = nil
	messageHolderPool.Put(m)
}

<<<<<<< HEAD
func (a *avroMarshaller) collectColumns(
	columns []*model.Column, columnInfos []rowcodec.ColInfo, onlyHandleKey bool,
=======
func collectColumns(
	columns []*model.ColumnData, tableInfo *model.TableInfo, onlyHandleKey bool,
>>>>>>> a8c7563d
) (map[string]interface{}, error) {
	result := make(map[string]interface{}, len(columns))
	for _, col := range columns {
		if col == nil {
			continue
		}
		colFlag := tableInfo.ForceGetColumnFlagType(col.ColumnID)
		colInfo := tableInfo.ForceGetColumnInfo(col.ColumnID)
		colName := tableInfo.ForceGetColumnName(col.ColumnID)
		if onlyHandleKey && !colFlag.IsHandleKey() {
			continue
		}
<<<<<<< HEAD
		value, avroType, err := a.encodeValue4Avro(col.Value, columnInfos[idx].Ft)
=======
		value, avroType, err := encodeValue4Avro(col.Value, &colInfo.FieldType)
>>>>>>> a8c7563d
		if err != nil {
			return nil, err
		}

		holder := genericMapPool.Get().(map[string]interface{})
		holder[avroType] = value
		result[colName] = holder
	}

	return map[string]interface{}{
		"map": result,
	}, nil
}

func newTableSchemaFromAvroNative(native map[string]interface{}) *TableSchema {
	rawColumns := native["columns"].([]interface{})
	columns := make([]*columnSchema, 0, len(rawColumns))
	for _, raw := range rawColumns {
		raw := raw.(map[string]interface{})
		rawDataType := raw["dataType"].(map[string]interface{})

		var (
			decimal  int
			elements []string
			unsigned bool
			zerofill bool
		)

		if rawDataType["elements"] != nil {
			rawElements := rawDataType["elements"].(map[string]interface{})["array"].([]interface{})
			for _, rawElement := range rawElements {
				elements = append(elements, rawElement.(string))
			}
		}
		if rawDataType["decimal"] != nil {
			decimal = int(rawDataType["decimal"].(map[string]interface{})["int"].(int32))
		}
		if rawDataType["unsigned"] != nil {
			unsigned = rawDataType["unsigned"].(map[string]interface{})["boolean"].(bool)
		}
		if rawDataType["zerofill"] != nil {
			zerofill = rawDataType["zerofill"].(map[string]interface{})["boolean"].(bool)
		}

		dt := dataType{
			MySQLType: rawDataType["mysqlType"].(string),
			Charset:   rawDataType["charset"].(string),
			Collate:   rawDataType["collate"].(string),
			Length:    int(rawDataType["length"].(int64)),
			Decimal:   decimal,
			Elements:  elements,
			Unsigned:  unsigned,
			Zerofill:  zerofill,
		}

		var defaultValue interface{}
		rawDefault := raw["default"]
		switch v := rawDefault.(type) {
		case nil:
		case map[string]interface{}:
			defaultValue = v["string"].(string)
		}

		column := &columnSchema{
			Name:     raw["name"].(string),
			Nullable: raw["nullable"].(bool),
			Default:  defaultValue,
			DataType: dt,
		}
		columns = append(columns, column)
	}

	rawIndexes := native["indexes"].([]interface{})
	indexes := make([]*IndexSchema, 0, len(rawIndexes))
	for _, raw := range rawIndexes {
		raw := raw.(map[string]interface{})
		rawColumns := raw["columns"].([]interface{})
		keyColumns := make([]string, 0, len(rawColumns))
		for _, rawColumn := range rawColumns {
			keyColumns = append(keyColumns, rawColumn.(string))
		}
		index := &IndexSchema{
			Name:     raw["name"].(string),
			Unique:   raw["unique"].(bool),
			Primary:  raw["primary"].(bool),
			Nullable: raw["nullable"].(bool),
			Columns:  keyColumns,
		}
		indexes = append(indexes, index)
	}
	return &TableSchema{
		Schema:  native["database"].(string),
		Table:   native["table"].(string),
		TableID: native["tableID"].(int64),
		Version: uint64(native["version"].(int64)),
		Columns: columns,
		Indexes: indexes,
	}
}

func newMessageFromAvroNative(native interface{}, m *message) error {
	rawValues, ok := native.(map[string]interface{})["com.pingcap.simple.avro.Message"].(map[string]interface{})
	if !ok {
		return cerror.ErrDecodeFailed.GenWithStack("cannot convert the avro message to map")
	}

	rawPayload, ok := rawValues["payload"].(map[string]interface{})
	if !ok {
		return cerror.ErrDecodeFailed.GenWithStack("cannot convert the avro payload to map")
	}

	rawMessage := rawPayload["com.pingcap.simple.avro.Watermark"]
	if rawMessage != nil {
		rawValues = rawMessage.(map[string]interface{})
		m.Version = int(rawValues["version"].(int32))
		m.Type = MessageTypeWatermark
		m.CommitTs = uint64(rawValues["commitTs"].(int64))
		m.BuildTs = rawValues["buildTs"].(int64)
		return nil
	}

	rawMessage = rawPayload["com.pingcap.simple.avro.Bootstrap"]
	if rawMessage != nil {
		rawValues = rawMessage.(map[string]interface{})
		m.Version = int(rawValues["version"].(int32))
		m.Type = MessageTypeBootstrap
		m.BuildTs = rawValues["buildTs"].(int64)
		m.TableSchema = newTableSchemaFromAvroNative(rawValues["tableSchema"].(map[string]interface{}))
		return nil
	}

	rawMessage = rawPayload["com.pingcap.simple.avro.DDL"]
	if rawMessage != nil {
		rawValues = rawMessage.(map[string]interface{})
		m.Version = int(rawValues["version"].(int32))
		m.Type = MessageType(rawValues["type"].(string))
		m.SQL = rawValues["sql"].(string)
		m.CommitTs = uint64(rawValues["commitTs"].(int64))
		m.BuildTs = rawValues["buildTs"].(int64)

		rawTableSchemaValues := rawValues["tableSchema"]
		if rawTableSchemaValues != nil {
			rawTableSchema := rawTableSchemaValues.(map[string]interface{})
			rawTableSchema = rawTableSchema["com.pingcap.simple.avro.TableSchema"].(map[string]interface{})
			m.TableSchema = newTableSchemaFromAvroNative(rawTableSchema)
		}

		rawPreTableSchemaValue := rawValues["preTableSchema"]
		if rawPreTableSchemaValue != nil {
			rawPreTableSchema := rawPreTableSchemaValue.(map[string]interface{})
			rawPreTableSchema = rawPreTableSchema["com.pingcap.simple.avro.TableSchema"].(map[string]interface{})
			m.PreTableSchema = newTableSchemaFromAvroNative(rawPreTableSchema)
		}
		return nil
	}

	rawValues = rawPayload["com.pingcap.simple.avro.DML"].(map[string]interface{})
	m.Type = MessageType(rawValues["type"].(string))
	m.Version = int(rawValues["version"].(int32))
	m.CommitTs = uint64(rawValues["commitTs"].(int64))
	m.BuildTs = rawValues["buildTs"].(int64)
	m.Schema = rawValues["database"].(string)
	m.Table = rawValues["table"].(string)
	m.TableID = rawValues["tableID"].(int64)
	m.SchemaVersion = uint64(rawValues["schemaVersion"].(int64))

	if rawValues["handleKeyOnly"] != nil {
		m.HandleKeyOnly = rawValues["handleKeyOnly"].(map[string]interface{})["boolean"].(bool)
	}
	if rawValues["claimCheckLocation"] != nil {
		m.ClaimCheckLocation = rawValues["claimCheckLocation"].(map[string]interface{})["string"].(string)
	}

	m.Checksum = newChecksum(rawValues)
	m.Data = newDataMap(rawValues["data"])
	m.Old = newDataMap(rawValues["old"])
	return nil
}

func newChecksum(raw map[string]interface{}) *checksum {
	rawValue := raw["checksum"]
	if rawValue == nil {
		return nil
	}
	rawChecksum := rawValue.(map[string]interface{})
	rawChecksum = rawChecksum["com.pingcap.simple.avro.Checksum"].(map[string]interface{})
	return &checksum{
		Version:   int(rawChecksum["version"].(int32)),
		Corrupted: rawChecksum["corrupted"].(bool),
		Current:   uint32(rawChecksum["current"].(int64)),
		Previous:  uint32(rawChecksum["previous"].(int64)),
	}
}

func newDataMap(rawValues interface{}) map[string]interface{} {
	if rawValues == nil {
		return nil
	}
	data := make(map[string]interface{})
	rawDataMap := rawValues.(map[string]interface{})["map"].(map[string]interface{})
	for key, value := range rawDataMap {
		if value == nil {
			data[key] = nil
			continue
		}
		valueMap := value.(map[string]interface{})
		for _, v := range valueMap {
			data[key] = v
		}
	}
	return data
}<|MERGE_RESOLUTION|>--- conflicted
+++ resolved
@@ -269,42 +269,26 @@
 	}
 
 	if event.IsInsert() {
-<<<<<<< HEAD
-		data, err := a.collectColumns(event.Columns, event.ColInfos, onlyHandleKey)
-=======
-		data, err := collectColumns(event.Columns, event.TableInfo, onlyHandleKey)
->>>>>>> a8c7563d
+		data, err := a.collectColumns(event.Columns, event.TableInfo, onlyHandleKey)
 		if err != nil {
 			return nil, err
 		}
 		m["data"] = data
 		m["type"] = string(DMLTypeInsert)
 	} else if event.IsDelete() {
-<<<<<<< HEAD
-		old, err := a.collectColumns(event.PreColumns, event.ColInfos, onlyHandleKey)
-=======
-		old, err := collectColumns(event.PreColumns, event.TableInfo, onlyHandleKey)
->>>>>>> a8c7563d
+		old, err := a.collectColumns(event.PreColumns, event.TableInfo, onlyHandleKey)
 		if err != nil {
 			return nil, err
 		}
 		m["old"] = old
 		m["type"] = string(DMLTypeDelete)
 	} else if event.IsUpdate() {
-<<<<<<< HEAD
-		data, err := a.collectColumns(event.Columns, event.ColInfos, onlyHandleKey)
-=======
-		data, err := collectColumns(event.Columns, event.TableInfo, onlyHandleKey)
->>>>>>> a8c7563d
+		data, err := a.collectColumns(event.Columns, event.TableInfo, onlyHandleKey)
 		if err != nil {
 			return nil, err
 		}
 		m["data"] = data
-<<<<<<< HEAD
-		old, err := a.collectColumns(event.PreColumns, event.ColInfos, onlyHandleKey)
-=======
-		old, err := collectColumns(event.PreColumns, event.TableInfo, onlyHandleKey)
->>>>>>> a8c7563d
+		old, err := a.collectColumns(event.PreColumns, event.TableInfo, onlyHandleKey)
 		if err != nil {
 			return nil, err
 		}
@@ -365,13 +349,8 @@
 	messageHolderPool.Put(m)
 }
 
-<<<<<<< HEAD
 func (a *avroMarshaller) collectColumns(
-	columns []*model.Column, columnInfos []rowcodec.ColInfo, onlyHandleKey bool,
-=======
-func collectColumns(
 	columns []*model.ColumnData, tableInfo *model.TableInfo, onlyHandleKey bool,
->>>>>>> a8c7563d
 ) (map[string]interface{}, error) {
 	result := make(map[string]interface{}, len(columns))
 	for _, col := range columns {
@@ -384,11 +363,7 @@
 		if onlyHandleKey && !colFlag.IsHandleKey() {
 			continue
 		}
-<<<<<<< HEAD
-		value, avroType, err := a.encodeValue4Avro(col.Value, columnInfos[idx].Ft)
-=======
-		value, avroType, err := encodeValue4Avro(col.Value, &colInfo.FieldType)
->>>>>>> a8c7563d
+		value, avroType, err := a.encodeValue4Avro(col.Value, &colInfo.FieldType)
 		if err != nil {
 			return nil, err
 		}
