--- conflicted
+++ resolved
@@ -25,11 +25,7 @@
 values('89504E470D0A1A0A', '89504E470D0A1A0A', x'89504E470D0A1A0A',
        x'89504E470D0A1A0A');
 
-<<<<<<< HEAD
-insert into tp_text(c_tinyblob, c_blob, c_mediumblob, c_longblob)
-=======
 insert into tp_blob(c_tinyblob, c_blob, c_mediumblob, c_longblob)
->>>>>>> d381504a
 values (x'89504E470D0A1A0A', x'89504E470D0A1A0A', x'89504E470D0A1A0A',
         x'89504E470D0A1A0A');
 
