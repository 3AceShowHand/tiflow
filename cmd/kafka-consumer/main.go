--- conflicted
+++ resolved
@@ -357,16 +357,9 @@
 type Consumer struct {
 	ready chan bool
 
-<<<<<<< HEAD
-	ddlList        []*model.DDLEvent
-	maxDDLCommitTs uint64
-	ddlListMu      sync.Mutex
-=======
-	ddlList []*model.DDLEvent
-
+	ddlList            []*model.DDLEvent
 	ddlWithMaxCommitTs *model.DDLEvent
 	ddlListMu          sync.Mutex
->>>>>>> 2b270b22
 
 	sinks   []*partitionSink
 	sinksMu sync.Mutex
@@ -658,17 +651,6 @@
 	c.ddlListMu.Lock()
 	defer c.ddlListMu.Unlock()
 	// DDL CommitTs fallback, just crash it to indicate the bug.
-<<<<<<< HEAD
-	if ddl.CommitTs < c.maxDDLCommitTs {
-		log.Panic("DDL CommitTs < maxDDLCommitTs",
-			zap.Uint64("commitTs", ddl.CommitTs),
-			zap.Uint64("maxDDLCommitTs", c.maxDDLCommitTs),
-			zap.Any("DDL", ddl))
-	}
-
-	if ddl.CommitTs == c.maxDDLCommitTs {
-		log.Info("ignore redundant DDL, CommitTs = maxDDLCommitTs",
-=======
 	if c.ddlWithMaxCommitTs != nil && ddl.CommitTs < c.ddlWithMaxCommitTs.CommitTs {
 		log.Panic("DDL CommitTs < maxCommitTsDDL.CommitTs",
 			zap.Uint64("commitTs", ddl.CommitTs),
@@ -681,20 +663,13 @@
 	// the current DDL and the DDL with max CommitTs.
 	if ddl == c.ddlWithMaxCommitTs {
 		log.Info("ignore redundant DDL, the DDL is equal to ddlWithMaxCommitTs",
->>>>>>> 2b270b22
 			zap.Any("DDL", ddl))
 		return
 	}
 
 	c.ddlList = append(c.ddlList, ddl)
-<<<<<<< HEAD
-	log.Info("DDL event received",
-		zap.Uint64("commitTs", ddl.CommitTs), zap.Any("DDL", ddl))
-	c.maxDDLCommitTs = ddl.CommitTs
-=======
-	log.Info("DDL event received", zap.Any("DDL", ddl))
+	log.Info("DDL event received", zap.Uint64("commitTs", ddl.CommitTs), zap.Any("DDL", ddl))
 	c.ddlWithMaxCommitTs = ddl
->>>>>>> 2b270b22
 }
 
 func (c *Consumer) getFrontDDL() *model.DDLEvent {
