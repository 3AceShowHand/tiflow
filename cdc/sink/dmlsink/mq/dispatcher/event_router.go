--- conflicted
+++ resolved
@@ -202,7 +202,7 @@
 
 // getTopicDispatcher returns the topic dispatcher for a specific topic rule (aka topic expression).
 func getTopicDispatcher(
-	rule string, defaultTopic string, protocol config.Protocol, schema string,
+	rule string, defaultTopic string, protocol config.Protocol, scheme string,
 ) (topic.Dispatcher, error) {
 	if rule == "" {
 		return topic.NewStaticTopicDispatcher(defaultTopic), nil
@@ -215,52 +215,25 @@
 	// check if this rule is a valid topic expression
 	topicExpr := topic.Expression(rule)
 
+	var err error
 	// validate the topic expression for pulsar sink
-	if sink.IsPulsarScheme(schema) {
-		err := topicExpr.PulsarValidate()
+	if sink.IsPulsarScheme(scheme) {
+		err = topicExpr.PulsarValidate()
 		if err != nil {
-<<<<<<< HEAD
-			return nil, err
-		}
-	}
-
-	var err error
-	// validate the topic expression for kafka sink
-	switch protocol {
-	case config.ProtocolAvro:
-		err = topicExpr.ValidateForAvro()
-	default:
-		err = topicExpr.Validate()
+			return nil, errors.Trace(err)
+		}
+	} else {
+		// validate the topic expression for kafka sink
+		switch protocol {
+		case config.ProtocolAvro:
+			err = topicExpr.ValidateForAvro()
+		default:
+			err = topicExpr.Validate()
+		}
 	}
 	if err != nil {
 		return nil, err
 	}
-=======
-			return nil, errors.Trace(err)
-		}
-	} else {
-		// validate the topic expression for kafka sink
-		var p config.Protocol
-		var err error
-		if protocol != "" {
-			p, err = config.ParseSinkProtocolFromString(protocol)
-			if err != nil {
-				return nil, cerror.WrapError(cerror.ErrKafkaInvalidConfig, err)
-			}
-		}
-		if p == config.ProtocolAvro {
-			err = topicExpr.ValidateForAvro()
-			if err != nil {
-				return nil, err
-			}
-		} else {
-			err = topicExpr.Validate()
-			if err != nil {
-				return nil, err
-			}
-		}
-	}
->>>>>>> d0a9a4b7
 
 	return topic.NewDynamicTopicDispatcher(topicExpr), nil
 }