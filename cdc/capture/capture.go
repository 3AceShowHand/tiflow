// Copyright 2021 PingCAP, Inc.
//
// Licensed under the Apache License, Version 2.0 (the "License");
// you may not use this file except in compliance with the License.
// You may obtain a copy of the License at
//
//     http://www.apache.org/licenses/LICENSE-2.0
//
// Unless required by applicable law or agreed to in writing, software
// distributed under the License is distributed on an "AS IS" BASIS,
// See the License for the specific language governing permissions and
// limitations under the License.

package capture

import (
	"context"
	"fmt"
	"io"
	"sync"
	"time"

	"github.com/google/uuid"
	"github.com/pingcap/errors"
	"github.com/pingcap/failpoint"
	"github.com/pingcap/log"
	"github.com/pingcap/tiflow/pkg/migrate"
	"github.com/pingcap/tiflow/pkg/util"
	"go.etcd.io/etcd/client/v3/concurrency"
	"go.etcd.io/etcd/server/v3/mvcc"
	"go.uber.org/zap"
	"golang.org/x/time/rate"

	"github.com/pingcap/tiflow/cdc/model"
	"github.com/pingcap/tiflow/cdc/owner"
	"github.com/pingcap/tiflow/cdc/processor"
	"github.com/pingcap/tiflow/cdc/processor/pipeline/system"
	ssystem "github.com/pingcap/tiflow/cdc/sorter/leveldb/system"
	"github.com/pingcap/tiflow/pkg/config"
	cdcContext "github.com/pingcap/tiflow/pkg/context"
	cerror "github.com/pingcap/tiflow/pkg/errors"
	"github.com/pingcap/tiflow/pkg/etcd"
	"github.com/pingcap/tiflow/pkg/orchestrator"
	"github.com/pingcap/tiflow/pkg/p2p"
	"github.com/pingcap/tiflow/pkg/upstream"
	"github.com/pingcap/tiflow/pkg/version"
)

// Capture represents a Capture server, it monitors the changefeed
// information in etcd and schedules Task on it.
type Capture interface {
	Run(ctx context.Context) error
	AsyncClose()
	Drain(ctx context.Context) <-chan struct{}
	Liveness() model.Liveness

	GetOwner() (owner.Owner, error)
	GetOwnerCaptureInfo(ctx context.Context) (*model.CaptureInfo, error)
	IsOwner() bool

	Info() (model.CaptureInfo, error)
	StatusProvider() owner.StatusProvider
	WriteDebugInfo(ctx context.Context, w io.Writer)

	GetUpstreamManager() (*upstream.Manager, error)
	GetEtcdClient() etcd.CDCEtcdClientForAPI
	// IsReady returns if the cdc server is ready
	// currently only check if ettcd data migration is done
	IsReady() bool
}

type captureImpl struct {
	// captureMu is used to protect the capture info and processorManager.
	captureMu        sync.Mutex
	info             *model.CaptureInfo
	processorManager processor.Manager
	liveness         model.Liveness
	config           *config.ServerConfig

	pdEndpoints     []string
	ownerMu         sync.Mutex
	owner           owner.Owner
	upstreamManager *upstream.Manager

	// session keeps alive between the capture and etcd
	session  *concurrency.Session
	election *concurrency.Election

	EtcdClient       *etcd.CDCEtcdClient
	sorterSystem     *ssystem.System
	tableActorSystem *system.System

	// MessageServer is the receiver of the messages from the other nodes.
	// It should be recreated each time the capture is restarted.
	MessageServer *p2p.MessageServer

	// MessageRouter manages the clients to send messages to all peers.
	MessageRouter p2p.MessageRouter

	// grpcService is a wrapper that can hold a MessageServer.
	// The instance should last for the whole life of the server,
	// regardless of server restarting.
	// This design is to solve the problem that grpc-go cannot gracefully
	// unregister a service.
	grpcService *p2p.ServerWrapper

	cancel context.CancelFunc

	migrator migrate.Migrator

	newProcessorManager func(
		upstreamManager *upstream.Manager, liveness *model.Liveness,
	) processor.Manager
	newOwner func(upstreamManager *upstream.Manager) owner.Owner
}

// NewCapture returns a new Capture instance
func NewCapture(pdEndpoints []string,
	etcdClient *etcd.CDCEtcdClient,
	grpcService *p2p.ServerWrapper,
) Capture {
	conf := config.GetGlobalServerConfig()
	return &captureImpl{
		config:              config.GetGlobalServerConfig(),
		liveness:            model.LivenessCaptureAlive,
		EtcdClient:          etcdClient,
		grpcService:         grpcService,
		cancel:              func() {},
		pdEndpoints:         pdEndpoints,
		newProcessorManager: processor.NewManager,
		newOwner:            owner.NewOwner,

		migrator: migrate.NewMigrator(etcdClient, pdEndpoints, conf),
	}
}

// NewCapture4Test returns a new Capture instance for test.
func NewCapture4Test(o owner.Owner) *captureImpl {
	res := &captureImpl{
		info: &model.CaptureInfo{
			ID:            "capture-for-test",
			AdvertiseAddr: "127.0.0.1", Version: "test",
		},
		migrator: &migrate.NoOpMigrator{},
	}
	res.owner = o
	return res
}

// NewCaptureWithManager4Test returns a new Capture instance for test.
func NewCaptureWithManager4Test(o owner.Owner, m *upstream.Manager) *captureImpl {
	res := &captureImpl{
		upstreamManager: m,
		migrator:        &migrate.NoOpMigrator{},
	}
	res.owner = o
	return res
}

// GetUpstreamManager is a Getter of capture's upstream manager
func (c *captureImpl) GetUpstreamManager() (*upstream.Manager, error) {
	if c.upstreamManager == nil {
		return nil, cerror.ErrUpstreamManagerNotReady
	}
	return c.upstreamManager, nil
}

func (c *captureImpl) GetEtcdClient() etcd.CDCEtcdClientForAPI {
	return c.EtcdClient
}

func (c *captureImpl) reset(ctx context.Context) error {
	conf := config.GetGlobalServerConfig()
	sess, err := concurrency.NewSession(c.EtcdClient.Client.Unwrap(),
		concurrency.WithTTL(conf.CaptureSessionTTL))
	if err != nil {
		return errors.Annotate(
			cerror.WrapError(cerror.ErrNewCaptureFailed, err),
			"create capture session")
	}

	c.captureMu.Lock()
	defer c.captureMu.Unlock()
	c.info = &model.CaptureInfo{
		ID:            uuid.New().String(),
		AdvertiseAddr: conf.AdvertiseAddr,
		Version:       version.ReleaseVersion,
	}

	if c.upstreamManager != nil {
		c.upstreamManager.Close()
	}
	c.upstreamManager = upstream.NewManager(ctx, c.EtcdClient.GetGCServiceID())
	_, err = c.upstreamManager.AddDefaultUpstream(c.pdEndpoints, conf.Security)
	if err != nil {
		return errors.Annotate(
			cerror.WrapError(cerror.ErrNewCaptureFailed, err),
			"add default upstream failed")
	}

	c.processorManager = c.newProcessorManager(c.upstreamManager, &c.liveness)
	if c.session != nil {
		// It can't be handled even after it fails, so we ignore it.
		_ = c.session.Close()
	}
	c.session = sess
	c.election = concurrency.NewElection(sess, etcd.CaptureOwnerKey(c.EtcdClient.ClusterID))

	if c.tableActorSystem != nil {
		c.tableActorSystem.Stop()
	}
	c.tableActorSystem = system.NewSystem()
	err = c.tableActorSystem.Start(ctx)
	if err != nil {
		return errors.Annotate(
			cerror.WrapError(cerror.ErrNewCaptureFailed, err),
			"create table actor system")
	}
	if conf.Debug.EnableDBSorter {
		if c.sorterSystem != nil {
			err := c.sorterSystem.Stop()
			if err != nil {
				log.Warn("stop sorter system failed", zap.Error(err))
			}
		}
		// Sorter dir has been set and checked when server starts.
		// See https://github.com/pingcap/tiflow/blob/9dad09/cdc/server.go#L275
		sortDir := config.GetGlobalServerConfig().Sorter.SortDir
		memPercentage := float64(config.GetGlobalServerConfig().Sorter.MaxMemoryPercentage) / 100
		c.sorterSystem = ssystem.NewSystem(sortDir, memPercentage, conf.Debug.DB)
		err = c.sorterSystem.Start(ctx)
		if err != nil {
			return errors.Annotate(
				cerror.WrapError(cerror.ErrNewCaptureFailed, err),
				"create sorter system")
		}
	}

	c.grpcService.Reset(nil)

	if c.MessageRouter != nil {
		c.MessageRouter.Close()
		c.MessageRouter.Wait()
		c.MessageRouter = nil
	}
	messageServerConfig := conf.Debug.Messages.ToMessageServerConfig()
	c.MessageServer = p2p.NewMessageServer(c.info.ID, messageServerConfig)
	c.grpcService.Reset(c.MessageServer)

	messageClientConfig := conf.Debug.Messages.ToMessageClientConfig()

	// Puts the advertise-addr of the local node to the client config.
	// This is for metrics purpose only, so that the receiver knows which
	// node the connections are from.
	advertiseAddr := conf.AdvertiseAddr
	messageClientConfig.AdvertisedAddr = advertiseAddr

	c.MessageRouter = p2p.NewMessageRouter(c.info.ID, conf.Security, messageClientConfig)

	log.Info("init capture",
		zap.String("captureID", c.info.ID),
		zap.String("captureAddr", c.info.AdvertiseAddr))
	return nil
}

// Run runs the capture
func (c *captureImpl) Run(ctx context.Context) error {
	defer log.Info("the capture routine has exited")
	// Limit the frequency of reset capture to avoid frequent recreating of resources
	rl := rate.NewLimiter(0.05, 2)
	for {
		select {
		case <-ctx.Done():
			return nil
		default:
		}
		ctx, cancel := context.WithCancel(ctx)
		c.cancel = cancel
		err := rl.Wait(ctx)
		if err != nil {
			if errors.Cause(err) == context.Canceled {
				return nil
			}
			return errors.Trace(err)
		}
		err = c.reset(ctx)
		if err != nil {
			return errors.Trace(err)
		}
		err = c.run(ctx)
		// if capture suicided, reset the capture and run again.
		// if the canceled error throw, there are two possible scenarios:
		//   1. the internal context canceled, it means some error happened in the internal, and the routine is exited, we should restart the capture
		//   2. the parent context canceled, it means that the caller of the capture hope the capture to exit, and this loop will return in the above `select` block
		// TODO: make sure the internal cancel should return the real error instead of context.Canceled
		if cerror.ErrCaptureSuicide.Equal(err) || context.Canceled == errors.Cause(err) {
			log.Info("capture recovered", zap.String("captureID", c.info.ID))
			continue
		}
		return errors.Trace(err)
	}
}

func (c *captureImpl) run(stdCtx context.Context) error {
	err := c.register(stdCtx)
	if err != nil {
		return errors.Trace(err)
	}
	defer func() {
		timeoutCtx, cancel := context.WithTimeout(context.Background(), 5*time.Second)
		if err := c.EtcdClient.DeleteCaptureInfo(timeoutCtx, c.info.ID); err != nil {
			log.Warn("failed to delete capture info when capture exited",
				zap.String("captureID", c.info.ID),
				zap.Error(err))
		}
		cancel()
	}()

	ctx := cdcContext.NewContext(stdCtx, &cdcContext.GlobalVars{
		CaptureInfo:      c.info,
		EtcdClient:       c.EtcdClient,
		TableActorSystem: c.tableActorSystem,
		SorterSystem:     c.sorterSystem,
		MessageServer:    c.MessageServer,
		MessageRouter:    c.MessageRouter,
	})
	wg := new(sync.WaitGroup)
	var ownerErr, processorErr, messageServerErr error
	wg.Add(1)
	go func() {
		defer wg.Done()
		defer c.AsyncClose()
		// when the campaignOwner returns an error, it means that the owner throws an unrecoverable serious errors
		// (recoverable errors are intercepted in the owner tick)
		// so we should also stop the owner and let capture restart or exit
		ownerErr = c.campaignOwner(ctx)
		log.Info("the owner routine exited",
			zap.String("captureID", c.info.ID), zap.Error(err))
	}()
	wg.Add(1)
	go func() {
		defer wg.Done()
		defer c.AsyncClose()
		conf := config.GetGlobalServerConfig()
		processorFlushInterval := time.Duration(conf.ProcessorFlushInterval)

		globalState := orchestrator.NewGlobalState(c.EtcdClient.ClusterID)

		globalState.SetOnCaptureAdded(func(captureID model.CaptureID, addr string) {
			c.MessageRouter.AddPeer(captureID, addr)
		})
		globalState.SetOnCaptureRemoved(func(captureID model.CaptureID) {
			c.MessageRouter.RemovePeer(captureID)
		})

		// when the etcd worker of processor returns an error, it means that the processor throws an unrecoverable serious errors
		// (recoverable errors are intercepted in the processor tick)
		// so we should also stop the processor and let capture restart or exit
		processorErr = c.runEtcdWorker(ctx, c.processorManager, globalState, processorFlushInterval, util.RoleProcessor.String())
		log.Info("the processor routine has exited",
			zap.String("captureID", c.info.ID),
			zap.Error(processorErr))
	}()
	wg.Add(1)
	go func() {
		defer wg.Done()
		defer c.AsyncClose()
		defer c.grpcService.Reset(nil)
		messageServerErr = c.MessageServer.Run(ctx)
	}()
	wg.Wait()
	if ownerErr != nil {
		return errors.Annotate(ownerErr, "owner exited with error")
	}
	if processorErr != nil {
		return errors.Annotate(processorErr, "processor exited with error")
	}
	if messageServerErr != nil {
		return errors.Annotate(messageServerErr, "message server exited with error")
	}
	return nil
}

// Info gets the capture info
func (c *captureImpl) Info() (model.CaptureInfo, error) {
	c.captureMu.Lock()
	defer c.captureMu.Unlock()
	// when c.reset has not been called yet, c.info is nil.
	if c.info != nil {
		return *c.info, nil
	}
	return model.CaptureInfo{}, cerror.ErrCaptureNotInitialized.GenWithStackByArgs()
}

func (c *captureImpl) campaignOwner(ctx cdcContext.Context) error {
	// In most failure cases, we don't return error directly, just run another
	// campaign loop. We treat campaign loop as a special background routine.
	conf := config.GetGlobalServerConfig()
	ownerFlushInterval := time.Duration(conf.OwnerFlushInterval)
	failpoint.Inject("ownerFlushIntervalInject", func(val failpoint.Value) {
		ownerFlushInterval = time.Millisecond * time.Duration(val.(int))
	})
	// Limit the frequency of elections to avoid putting too much pressure on the etcd server
<<<<<<< HEAD
	rl := rate.NewLimiter(rate.Every(time.Second), 1)
=======
	rl := rate.NewLimiter(rate.Every(time.Second), 1 /* burst */)
>>>>>>> 5e5576b0
	for {
		select {
		case <-ctx.Done():
			return nil
		default:
		}
		err := rl.Wait(ctx)
		if err != nil {
			if errors.Cause(err) == context.Canceled {
				return nil
			}
			return errors.Trace(err)
		}
		// Campaign to be the owner, it blocks until it been elected.
		if err := c.campaign(ctx); err != nil {
			log.Warn("campaign owner failed", zap.String("captureID", c.info.ID), zap.Error(err))
			switch errors.Cause(err) {
			case context.Canceled:
				return nil
			case mvcc.ErrCompacted:
				// the revision we requested is compacted, just retry
				continue
			}
			log.Warn("campaign owner failed",
				zap.String("captureID", c.info.ID), zap.Error(err))
			return cerror.ErrCaptureSuicide.GenWithStackByArgs()
		}

		ownerRev, err := c.EtcdClient.GetOwnerRevision(ctx, c.info.ID)
		if err != nil {
			if errors.Cause(err) == context.Canceled {
				return nil
			}
			return errors.Trace(err)
		}

		// We do a copy of the globalVars here to avoid
		// accidental modifications and potential race conditions.
		globalVars := *ctx.GlobalVars()
		newGlobalVars := &globalVars
		newGlobalVars.OwnerRevision = ownerRev
		ownerCtx := cdcContext.NewContext(ctx, newGlobalVars)

		log.Info("campaign owner successfully",
			zap.String("captureID", c.info.ID),
			zap.Int64("ownerRev", ownerRev))

		owner := c.newOwner(c.upstreamManager)
		c.setOwner(owner)

		globalState := orchestrator.NewGlobalState(c.EtcdClient.ClusterID)

		globalState.SetOnCaptureAdded(func(captureID model.CaptureID, addr string) {
			c.MessageRouter.AddPeer(captureID, addr)
		})
		globalState.SetOnCaptureRemoved(func(captureID model.CaptureID) {
			c.MessageRouter.RemovePeer(captureID)
		})

		err = c.runEtcdWorker(ownerCtx, owner,
			orchestrator.NewGlobalState(c.EtcdClient.ClusterID),
			ownerFlushInterval, util.RoleOwner.String())
		c.setOwner(nil)

		// if owner exits, resign the owner key,
		// use a new context to prevent the context from being cancelled.
		if resignErr := c.resign(context.Background()); resignErr != nil {
			return errors.Trace(resignErr)
		}
		log.Info("owner resigned successfully",
			zap.String("captureID", c.info.ID), zap.Int64("ownerRev", ownerRev))
		if err != nil {
			log.Warn("run owner exited with error",
				zap.String("captureID", c.info.ID), zap.Int64("ownerRev", ownerRev),
				zap.Error(err))
			// for errors, return error and let capture exits or restart
			return errors.Trace(err)
		}
		// if owner exits normally, continue the campaign loop and try to election owner again
		log.Info("run owner exited normally",
			zap.String("captureID", c.info.ID), zap.Int64("ownerRev", ownerRev))
	}
}

func (c *captureImpl) runEtcdWorker(
	ctx cdcContext.Context,
	reactor orchestrator.Reactor,
	reactorState orchestrator.ReactorState,
	timerInterval time.Duration,
	role string,
) error {
	etcdWorker, err := orchestrator.NewEtcdWorker(c.EtcdClient,
		etcd.BaseKey(c.EtcdClient.ClusterID), reactor, reactorState, c.migrator)
	if err != nil {
		return errors.Trace(err)
	}
	if err := etcdWorker.Run(ctx, c.session, timerInterval, role); err != nil {
		// We check ttl of lease instead of check `session.Done`, because
		// `session.Done` is only notified when etcd client establish a
		// new keepalive request, there could be a time window as long as
		// 1/3 of session ttl that `session.Done` can't be triggered even
		// the lease is already revoked.
		switch {
		case cerror.ErrEtcdSessionDone.Equal(err),
			cerror.ErrLeaseExpired.Equal(err):
			log.Warn("session is disconnected", zap.Error(err))
			return cerror.ErrCaptureSuicide.GenWithStackByArgs()
		}
		lease, inErr := c.EtcdClient.Client.TimeToLive(ctx, c.session.Lease())
		if inErr != nil {
			return cerror.WrapError(cerror.ErrPDEtcdAPIError, inErr)
		}
		if lease.TTL == int64(-1) {
			log.Warn("session is disconnected", zap.Error(err))
			return cerror.ErrCaptureSuicide.GenWithStackByArgs()
		}
		return errors.Trace(err)
	}
	return nil
}

func (c *captureImpl) setOwner(owner owner.Owner) {
	c.ownerMu.Lock()
	defer c.ownerMu.Unlock()
	c.owner = owner
}

// GetOwner returns owner if it is the owner.
func (c *captureImpl) GetOwner() (owner.Owner, error) {
	c.ownerMu.Lock()
	defer c.ownerMu.Unlock()
	if c.owner == nil {
		return nil, cerror.ErrNotOwner.GenWithStackByArgs()
	}
	return c.owner, nil
}

// campaign to be an owner.
func (c *captureImpl) campaign(ctx context.Context) error {
	failpoint.Inject("capture-campaign-compacted-error", func() {
		failpoint.Return(errors.Trace(mvcc.ErrCompacted))
	})
	return cerror.WrapError(cerror.ErrCaptureCampaignOwner, c.election.Campaign(ctx, c.info.ID))
}

// resign lets an owner start a new election.
func (c *captureImpl) resign(ctx context.Context) error {
	failpoint.Inject("capture-resign-failed", func() {
		failpoint.Return(errors.New("capture resign failed"))
	})

	ctx, cancel := context.WithTimeout(ctx, 5*time.Second)
	defer cancel()

	err := c.election.Resign(ctx)
	if err == nil {
		return nil
	}

	if errors.Cause(err) == context.DeadlineExceeded {
		log.Warn("owner resign timeout",
			zap.String("captureID", c.info.ID), zap.Error(err))
		return nil
	}

	log.Info("owner resign failed", zap.String("captureID", c.info.ID), zap.Error(err))
	return cerror.WrapError(cerror.ErrCaptureResignOwner, err)
}

// register the capture by put the capture's information in etcd
func (c *captureImpl) register(ctx context.Context) error {
	err := c.EtcdClient.PutCaptureInfo(ctx, c.info, c.session.Lease())
	if err != nil {
		return cerror.WrapError(cerror.ErrCaptureRegister, err)
	}
	return nil
}

// AsyncClose closes the capture by deregister it from etcd
// Note: this function should be reentrant
func (c *captureImpl) AsyncClose() {
	defer c.cancel()
	// Safety: Here we mainly want to stop the owner
	// and ignore it if the owner does not exist or is not set.
	o, _ := c.GetOwner()
	if o != nil {
		o.AsyncStop()
		log.Info("owner closed", zap.String("captureID", c.info.ID))
	}

	c.captureMu.Lock()
	defer c.captureMu.Unlock()
	if c.processorManager != nil {
		c.processorManager.AsyncClose()
	}
	log.Info("processor manager closed", zap.String("captureID", c.info.ID))

	if c.tableActorSystem != nil {
		c.tableActorSystem.Stop()
		c.tableActorSystem = nil
	}
	log.Info("table actor system closed", zap.String("captureID", c.info.ID))

	if c.sorterSystem != nil {
		err := c.sorterSystem.Stop()
		if err != nil {
			log.Warn("stop sorter system failed",
				zap.String("captureID", c.info.ID), zap.Error(err))
		}
		c.sorterSystem = nil
	}
	log.Info("sorter actor system closed", zap.String("captureID", c.info.ID))

	c.grpcService.Reset(nil)
	if c.MessageRouter != nil {
		c.MessageRouter.Close()
		c.MessageRouter.Wait()
		c.MessageRouter = nil
	}
	log.Info("message router closed", zap.String("captureID", c.info.ID))
}

// Drain removes tables in the current TiCDC instance.
func (c *captureImpl) Drain(ctx context.Context) <-chan struct{} {
	log.Info("draining capture, removing all tables on the capture",
		zap.String("captureID", c.info.ID))

	const drainInterval = 100 * time.Millisecond
	done := make(chan struct{})
	go func() {
		defer close(done)
		ticker := time.NewTicker(drainInterval)
		defer ticker.Stop()
		for {
			complete := c.drainImpl(ctx)
			if complete {
				return
			}
			ticker.Reset(drainInterval)
			select {
			case <-ctx.Done():
				// Give up when the context cancels. In the current
				// implementation, it is caused TiCDC receives a second signal
				// and begins force shutdown.
				return
			case <-ticker.C:
			}
		}
	}()
	return done
}

func (c *captureImpl) drainImpl(ctx context.Context) bool {
	if !c.config.Debug.EnableSchedulerV3 {
		// Skip drain as two phase scheduler is disabled.
		return true
	}

	// Step 1, resign ownership.
	o, _ := c.GetOwner()
	if o != nil {
		doneCh := make(chan error, 1)
		query := &owner.Query{Tp: owner.QueryCaptures, Data: []*model.CaptureInfo{}}
		o.Query(query, doneCh)
		select {
		case <-ctx.Done():
		case err := <-doneCh:
			if err != nil {
				log.Warn("query capture count failed, retry", zap.Error(err))
				return false
			}
		}
		if len(query.Data.([]*model.CaptureInfo)) <= 1 {
			// There is only one capture, the owner itself. It's impossible to
			// resign owner nor move out tables, give up drain.
			log.Warn("there is only one capture, skip drain")
			return true
		}
		o.AsyncStop()
		// Make sure it's not the owner before step 2.
		return false
	}
	// Step 2, wait for moving out all tables.
	// Set liveness stopping, owners will move out all tables in the capture.
	c.liveness.Store(model.LivenessCaptureStopping)
	queryDone := make(chan error, 1)
	tableCh := make(chan int, 1)
	c.processorManager.QueryTableCount(ctx, tableCh, queryDone)
	select {
	case <-ctx.Done():
	case err := <-queryDone:
		if err != nil {
			log.Warn("query table count failed, retry", zap.Error(err))
			return false
		}
	}
	select {
	case <-ctx.Done():
	case tableCount := <-tableCh:
		if tableCount == 0 {
			log.Info("all tables removed, drain capture complete")
			return true
		}
	}
	return false
}

// Liveness returns liveness of the capture.
func (c *captureImpl) Liveness() model.Liveness {
	return c.liveness.Load()
}

// WriteDebugInfo writes the debug info into writer.
func (c *captureImpl) WriteDebugInfo(ctx context.Context, w io.Writer) {
	wait := func(done <-chan error) {
		var err error
		select {
		case <-ctx.Done():
			err = ctx.Err()
		case err = <-done:
		}
		if err != nil {
			log.Warn("write debug info failed", zap.Error(err))
		}
	}
	// Safety: Because we are mainly outputting information about the owner here,
	// if the owner does not exist or is not set, the information will not be output.
	o, _ := c.GetOwner()
	if o != nil {
		doneOwner := make(chan error, 1)
		fmt.Fprintf(w, "\n\n*** owner info ***:\n\n")
		o.WriteDebugInfo(w, doneOwner)
		// wait the debug info printed
		wait(doneOwner)
	}

	doneM := make(chan error, 1)
	c.captureMu.Lock()
	if c.processorManager != nil {
		fmt.Fprintf(w, "\n\n*** processors info ***:\n\n")
		c.processorManager.WriteDebugInfo(ctx, w, doneM)
	}
	// NOTICE: we must release the lock before wait the debug info process down.
	// Otherwise, the capture initialization and request response will compete
	// for captureMu resulting in a deadlock.
	c.captureMu.Unlock()
	// wait the debug info printed
	wait(doneM)
}

// IsOwner returns whether the capture is an owner
func (c *captureImpl) IsOwner() bool {
	c.ownerMu.Lock()
	defer c.ownerMu.Unlock()
	return c.owner != nil
}

// GetOwnerCaptureInfo return the owner capture info of current TiCDC cluster
func (c *captureImpl) GetOwnerCaptureInfo(ctx context.Context) (*model.CaptureInfo, error) {
	_, captureInfos, err := c.EtcdClient.GetCaptures(ctx)
	if err != nil {
		return nil, err
	}

	ownerID, err := c.EtcdClient.GetOwnerID(ctx)
	if err != nil {
		return nil, err
	}

	for _, captureInfo := range captureInfos {
		if captureInfo.ID == ownerID {
			return captureInfo, nil
		}
	}
	return nil, cerror.ErrOwnerNotFound.FastGenByArgs()
}

// StatusProvider returns owner's StatusProvider.
func (c *captureImpl) StatusProvider() owner.StatusProvider {
	c.ownerMu.Lock()
	defer c.ownerMu.Unlock()
	if c.owner == nil {
		return nil
	}
	return owner.NewStatusProvider(c.owner)
}

func (c *captureImpl) IsReady() bool {
	return c.migrator.IsMigrateDone()
}<|MERGE_RESOLUTION|>--- conflicted
+++ resolved
@@ -401,11 +401,7 @@
 		ownerFlushInterval = time.Millisecond * time.Duration(val.(int))
 	})
 	// Limit the frequency of elections to avoid putting too much pressure on the etcd server
-<<<<<<< HEAD
-	rl := rate.NewLimiter(rate.Every(time.Second), 1)
-=======
 	rl := rate.NewLimiter(rate.Every(time.Second), 1 /* burst */)
->>>>>>> 5e5576b0
 	for {
 		select {
 		case <-ctx.Done():
