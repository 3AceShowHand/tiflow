// Copyright 2021 PingCAP, Inc.
//
// Licensed under the Apache License, Version 2.0 (the "License");
// you may not use this file except in compliance with the License.
// You may obtain a copy of the License at
//
//     http://www.apache.org/licenses/LICENSE-2.0
//
// Unless required by applicable law or agreed to in writing, software
// distributed under the License is distributed on an "AS IS" BASIS,
// See the License for the specific language governing permissions and
// limitations under the License.

package owner

import (
	"context"
	"strings"
	"sync"
	"time"

	"github.com/pingcap/errors"
	"github.com/pingcap/failpoint"
	"github.com/pingcap/log"
	"github.com/pingcap/tidb/parser"
	"github.com/pingcap/tidb/parser/format"
	timodel "github.com/pingcap/tidb/parser/model"
	"github.com/pingcap/tiflow/cdc/contextutil"
	"github.com/pingcap/tiflow/cdc/model"
	"github.com/pingcap/tiflow/cdc/puller"
	"github.com/pingcap/tiflow/cdc/redo"
	"github.com/pingcap/tiflow/cdc/scheduler"
	"github.com/pingcap/tiflow/pkg/config"
	cdcContext "github.com/pingcap/tiflow/pkg/context"
	cerror "github.com/pingcap/tiflow/pkg/errors"
	"github.com/pingcap/tiflow/pkg/orchestrator"
	"github.com/pingcap/tiflow/pkg/txnutil/gc"
	"github.com/pingcap/tiflow/pkg/upstream"
	"github.com/prometheus/client_golang/prometheus"
	"github.com/tikv/client-go/v2/oracle"
	"go.uber.org/zap"
)

// newSchedulerFromCtx creates a new schedulerV2 from context.
// This function is factored out to facilitate unit testing.
func newSchedulerFromCtx(
	ctx cdcContext.Context, startTs uint64,
) (ret scheduler.Scheduler, err error) {
	changeFeedID := ctx.ChangefeedVars().ID
	messageServer := ctx.GlobalVars().MessageServer
	messageRouter := ctx.GlobalVars().MessageRouter
	ownerRev := ctx.GlobalVars().OwnerRevision
	captureID := ctx.GlobalVars().CaptureInfo.ID
	cfg := config.GetGlobalServerConfig().Debug
	if cfg.EnableSchedulerV3 {
		ret, err = scheduler.NewSchedulerV3(
			ctx, captureID, changeFeedID, startTs,
			messageServer, messageRouter, ownerRev, cfg.Scheduler)
	} else {
		ret, err = scheduler.NewScheduler(
			ctx, captureID, changeFeedID, startTs,
			messageServer, messageRouter, ownerRev, cfg.Scheduler)
	}
	return ret, errors.Trace(err)
}

func newScheduler(
	ctx cdcContext.Context, startTs uint64,
) (scheduler.Scheduler, error) {
	return newSchedulerFromCtx(ctx, startTs)
}

type changefeed struct {
	id model.ChangeFeedID
	// state is read-only during the Tick, should only be updated by patch the etcd.
	state *orchestrator.ChangefeedReactorState

	upstream  *upstream.Upstream
	scheduler scheduler.Scheduler
	// barriers will be created when a changefeed is initialized
	// and will be destroyed when a changefeed is closed.
	barriers         *barriers
	feedStateManager *feedStateManager
	redoManager      redo.LogManager

	schema      *schemaWrap4Owner
	sink        DDLSink
	ddlPuller   puller.DDLPuller
	initialized bool
	// isRemoved is true if the changefeed is removed,
	// which means it will be removed from memory forever
	isRemoved bool
	// isReleased is true if the changefeed's resources were released,
	// but it will still be kept in the memory, and it will be check
	// in every tick. Such as the changefeed that is stopped or encountered an error.
	isReleased bool

	// only used for asyncExecDDL function
	// ddlEventCache is not nil when the changefeed is executing
	// a DDL job asynchronously. After the DDL job has been executed,
	// ddlEventCache will be set to nil. ddlEventCache contains more than
	// one event for a rename tables DDL job.
	ddlEventCache []*model.DDLEvent
	// currentTableNames is the table names that the changefeed is watching.
	// And it contains only the tables of the ddl that have been processed.
	// The ones that have not been executed yet do not have.
	currentTableNames []model.TableName

	errCh chan error
	// cancel the running goroutine start by `DDLPuller`
	cancel context.CancelFunc

	// The changefeed will start a backend goroutine in the function `initialize` for DDLPuller
	// `ddlWg` is used to manage this backend goroutine.
	ddlWg sync.WaitGroup

	metricsChangefeedCheckpointTsGauge     prometheus.Gauge
	metricsChangefeedCheckpointTsLagGauge  prometheus.Gauge
	metricsChangefeedCheckpointLagDuration prometheus.Observer

	metricsChangefeedResolvedTsGauge       prometheus.Gauge
	metricsChangefeedResolvedTsLagGauge    prometheus.Gauge
	metricsChangefeedResolvedTsLagDuration prometheus.Observer
	metricsCurrentPDTsGauge                prometheus.Gauge

	metricsChangefeedBarrierTsGauge prometheus.Gauge
	metricsChangefeedTickDuration   prometheus.Observer

	newDDLPuller func(ctx context.Context,
		replicaConfig *config.ReplicaConfig,
		up *upstream.Upstream,
		startTs uint64,
		changefeed model.ChangeFeedID,
	) (puller.DDLPuller, error)

<<<<<<< HEAD
	newSink      func(changefeedID model.ChangeFeedID, info *model.ChangeFeedInfo, reportErr func(error)) DDLSink
	newScheduler func(ctx cdcContext.Context, startTs uint64) (scheduler.Scheduler, error)
=======
	newSink      func() DDLSink
	newScheduler func(
		ctx cdcContext.Context, startTs uint64,
	) (scheduler.Scheduler, error)
>>>>>>> 1775b4f3

	lastDDLTs uint64 // Timestamp of the last executed DDL. Only used for tests.
}

func newChangefeed(
	id model.ChangeFeedID,
	state *orchestrator.ChangefeedReactorState,
	up *upstream.Upstream,
) *changefeed {
	c := &changefeed{
		id:    id,
		state: state,
		// The scheduler will be created lazily.
		scheduler:        nil,
		barriers:         newBarriers(),
		feedStateManager: newFeedStateManager(),
		upstream:         up,

		errCh:  make(chan error, defaultErrChSize),
		cancel: func() {},

		newDDLPuller: puller.NewDDLPuller,
		newSink:      newDDLSink,
	}
	c.newScheduler = newScheduler
	return c
}

func newChangefeed4Test(
	id model.ChangeFeedID, state *orchestrator.ChangefeedReactorState, up *upstream.Upstream,
	newDDLPuller func(ctx context.Context,
		replicaConfig *config.ReplicaConfig,
		up *upstream.Upstream,
		startTs uint64,
		changefeed model.ChangeFeedID,
	) (puller.DDLPuller, error),
<<<<<<< HEAD
	newSink func(changefeedID model.ChangeFeedID, info *model.ChangeFeedInfo, reportErr func(err error)) DDLSink,
	newScheduler func(ctx cdcContext.Context, startTs uint64) (scheduler.Scheduler, error),
=======
	newSink func() DDLSink,
	newScheduler func(
		ctx cdcContext.Context, startTs uint64,
	) (scheduler.Scheduler, error),
>>>>>>> 1775b4f3
) *changefeed {
	c := newChangefeed(id, state, up)
	c.newDDLPuller = newDDLPuller
	c.newSink = newSink
	c.newScheduler = newScheduler
	return c
}

func (c *changefeed) Tick(ctx cdcContext.Context, captures map[model.CaptureID]*model.CaptureInfo) {
	startTime := time.Now()

	if skip, err := c.checkUpstream(); skip {
		if err != nil {
			c.handleErr(ctx, err)
		}
		return
	}

	ctx = cdcContext.WithErrorHandler(ctx, func(err error) error {
		c.errCh <- errors.Trace(err)
		return nil
	})
	c.state.CheckCaptureAlive(ctx.GlobalVars().CaptureInfo.ID)
	err := c.tick(ctx, captures)

	// The tick duration is recorded only if changefeed has completed initialization
	if c.initialized {
		costTime := time.Since(startTime)
		if costTime > changefeedLogsWarnDuration {
			log.Warn("changefeed tick took too long",
				zap.String("namespace", c.id.Namespace),
				zap.String("changefeed", c.id.ID),
				zap.Duration("duration", costTime))
		}
		c.metricsChangefeedTickDuration.Observe(costTime.Seconds())
	}

	if err != nil {
		c.handleErr(ctx, err)
	}
}

func (c *changefeed) handleErr(ctx cdcContext.Context, err error) {
	log.Error("an error occurred in Owner",
		zap.String("namespace", c.id.Namespace),
		zap.String("changefeed", c.id.ID), zap.Error(err))
	var code string
	if rfcCode, ok := cerror.RFCCode(err); ok {
		code = string(rfcCode)
	} else {
		code = string(cerror.ErrOwnerUnknown.RFCCode())
	}
	c.feedStateManager.handleError(&model.RunningError{
		Addr:    contextutil.CaptureAddrFromCtx(ctx),
		Code:    code,
		Message: err.Error(),
	})
	c.releaseResources(ctx)
}

func (c *changefeed) checkStaleCheckpointTs(ctx cdcContext.Context, checkpointTs uint64) error {
	state := c.state.Info.State
	if state == model.StateNormal || state == model.StateStopped || state == model.StateError {
		failpoint.Inject("InjectChangefeedFastFailError", func() error {
			return cerror.ErrGCTTLExceeded.FastGen("InjectChangefeedFastFailError")
		})
		if err := c.upstream.GCManager.CheckStaleCheckpointTs(ctx, c.id, checkpointTs); err != nil {
			return errors.Trace(err)
		}
	}
	return nil
}

func (c *changefeed) tick(ctx cdcContext.Context, captures map[model.CaptureID]*model.CaptureInfo) error {
	adminJobPending := c.feedStateManager.Tick(c.state)
	checkpointTs := c.state.Info.GetCheckpointTs(c.state.Status)
	// checkStaleCheckpointTs must be called before `feedStateManager.ShouldRunning()`
	// to ensure all changefeeds, no matter whether they are running or not, will be checked.
	if err := c.checkStaleCheckpointTs(ctx, checkpointTs); err != nil {
		return errors.Trace(err)
	}

	if !c.feedStateManager.ShouldRunning() {
		c.isRemoved = c.feedStateManager.ShouldRemoved()
		c.releaseResources(ctx)
		return nil
	}

	if adminJobPending {
		return nil
	}

	if !c.preflightCheck(captures) {
		return nil
	}

	if err := c.initialize(ctx); err != nil {
		return errors.Trace(err)
	}

	select {
	case err := <-c.errCh:
		return errors.Trace(err)
	default:
	}
	// we need to wait ddl sink to be ready before we do the other things
	// otherwise, we may cause a nil pointer panic when we try to write to the ddl sink.
	if !c.sink.isInitialized() {
		return nil
	}
	// This means that the cached DDL has been executed,
	// and we need to use the latest table names.
	if c.currentTableNames == nil {
		c.currentTableNames = c.schema.AllTableNames()
		log.Debug("changefeed current table names updated",
			zap.String("namespace", c.id.Namespace),
			zap.String("changefeed", c.id.ID),
			zap.Any("tables", c.currentTableNames),
		)
	}
	c.sink.emitCheckpointTs(checkpointTs, c.currentTableNames)

	barrierTs, err := c.handleBarrier(ctx)
	if err != nil {
		return errors.Trace(err)
	}
	log.Debug("owner handles barrier",
		zap.String("namespace", c.id.Namespace),
		zap.String("changefeed", c.id.ID),
		zap.Uint64("barrierTs", barrierTs),
		zap.Uint64("checkpointTs", checkpointTs))

	if barrierTs < checkpointTs {
		// This condition implies that the DDL resolved-ts has not yet reached checkpointTs,
		// which implies that it would be premature to schedule tables or to update status.
		// So we return here.
		return nil
	}

	startTime := time.Now()
	newCheckpointTs, newResolvedTs, err := c.scheduler.Tick(
		ctx, c.state.Status.CheckpointTs, c.schema.AllPhysicalTables(), captures)
	costTime := time.Since(startTime)
	if costTime > schedulerLogsWarnDuration {
		log.Warn("scheduler tick took too long",
			zap.String("namespace", c.id.Namespace),
			zap.String("changefeed", c.id.ID), zap.Duration("duration", costTime))
	}
	if err != nil {
		return errors.Trace(err)
	}

	pdTime, _ := c.upstream.PDClock.CurrentTime()
	currentTs := oracle.GetPhysical(pdTime)

	// CheckpointCannotProceed implies that not all tables are being replicated normally,
	// so in that case there is no need to advance the global watermarks.
	if newCheckpointTs == scheduler.CheckpointCannotProceed {
		if c.state.Status != nil {
			// We should keep the metrics updated even if the scheduler cannot
			// advance the watermarks for now.
			c.updateMetrics(currentTs, c.state.Status.CheckpointTs, c.state.Status.ResolvedTs)
		}
		return nil
	}

	// If the owner is just initialized, barrierTs can be `checkpoint-1`. To avoid
	// global resolvedTs and checkpointTs regression, we need to handle the case.
	if newResolvedTs > barrierTs {
		newResolvedTs = barrierTs
	}
	if newCheckpointTs > barrierTs {
		newCheckpointTs = barrierTs
	}
	prevResolvedTs := c.state.Status.ResolvedTs
	if c.redoManager.Enabled() {
		var flushedCheckpointTs, flushedResolvedTs model.Ts
		// newResolvedTs can never exceed the barrier timestamp boundary. If redo is enabled,
		// we can only upload it to etcd after it has been flushed into redo meta.
		// NOTE: `UpdateMeta` handles regressed checkpointTs and resolvedTs internally.
		c.redoManager.UpdateMeta(newCheckpointTs, newResolvedTs)
		c.redoManager.GetFlushedMeta(&flushedCheckpointTs, &flushedResolvedTs)
		log.Debug("owner gets flushed meta",
			zap.Uint64("flushedResolvedTs", flushedResolvedTs),
			zap.Uint64("flushedCheckpointTs", flushedCheckpointTs),
			zap.Uint64("newResolvedTs", newResolvedTs),
			zap.Uint64("newCheckpointTs", newCheckpointTs),
			zap.String("namespace", c.id.Namespace),
			zap.String("changefeed", c.id.ID))
		if flushedResolvedTs != 0 {
			// It's not necessary to replace newCheckpointTs with flushedResolvedTs,
			// as cdc can ensure newCheckpointTs can never exceed prevResolvedTs.
			newResolvedTs = flushedResolvedTs
		} else {
			newResolvedTs = prevResolvedTs
		}
	}
	log.Debug("owner prepares to update status",
		zap.Uint64("prevResolvedTs", prevResolvedTs),
		zap.Uint64("newResolvedTs", newResolvedTs),
		zap.Uint64("newCheckpointTs", newCheckpointTs),
		zap.String("namespace", c.id.Namespace),
		zap.String("changefeed", c.id.ID))
	// resolvedTs should never regress but checkpointTs can, as checkpointTs has already
	// been decreased when the owner is initialized.
	if newResolvedTs < prevResolvedTs {
		newResolvedTs = prevResolvedTs
	}
	failpoint.Inject("ChangefeedOwnerDontUpdateCheckpoint", func() {
		if c.lastDDLTs != 0 && c.state.Status.CheckpointTs >= c.lastDDLTs {
			log.Info("owner won't update checkpoint because of failpoint",
				zap.String("namespace", c.id.Namespace),
				zap.String("changefeed", c.id.ID),
				zap.Uint64("keepCheckpoint", c.state.Status.CheckpointTs),
				zap.Uint64("skipCheckpoint", newCheckpointTs))
			newCheckpointTs = c.state.Status.CheckpointTs
		}
	})

	c.updateStatus(newCheckpointTs, newResolvedTs)
	c.updateMetrics(currentTs, newCheckpointTs, newResolvedTs)

	return nil
}

func (c *changefeed) initialize(ctx cdcContext.Context) (err error) {
	if c.initialized || c.state.Status == nil {
		// If `c.state.Status` is nil it means the changefeed struct is just created, it needs to
		//  1. use startTs as checkpointTs and resolvedTs, if it's a new created changefeed; or
		//  2. load checkpointTs and resolvedTs from etcd, if it's an existing changefeed.
		// And then it can continue to initialize.
		return nil
	}
	c.isReleased = false
	// clean the errCh
	// When the changefeed is resumed after being stopped, the changefeed instance will be reused,
	// So we should make sure that the errCh is empty when the changefeed is restarting
LOOP:
	for {
		select {
		case <-c.errCh:
		default:
			break LOOP
		}
	}

	checkpointTs := c.state.Status.CheckpointTs
	resolvedTs := c.state.Status.ResolvedTs

	failpoint.Inject("NewChangefeedNoRetryError", func() {
		failpoint.Return(cerror.ErrStartTsBeforeGC.GenWithStackByArgs(checkpointTs-300, checkpointTs))
	})
	failpoint.Inject("NewChangefeedRetryError", func() {
		failpoint.Return(errors.New("failpoint injected retriable error"))
	})

	if c.state.Info.Config.CheckGCSafePoint {
		// Check TiDB GC safepoint does not exceed the checkpoint.
		//
		// We update TTL to 10 minutes,
		//  1. to delete the service GC safepoint effectively,
		//  2. in case owner update TiCDC service GC safepoint fails.
		//
		// Also, it unblocks TiDB GC, because the service GC safepoint is set to
		// 1 hour TTL during creating changefeed.
		//
		// See more gc doc.
		ensureTTL := int64(10 * 60)
		err = gc.EnsureChangefeedStartTsSafety(
			ctx, c.upstream.PDClient,
			ctx.GlobalVars().EtcdClient.GetEnsureGCServiceID(gc.EnsureGCServiceInitializing),
			c.id, ensureTTL, checkpointTs)
		if err != nil {
			return errors.Trace(err)
		}
		// clean service GC safepoint '-creating-' and '-resuming-' if there are any.
		err = gc.UndoEnsureChangefeedStartTsSafety(
			ctx, c.upstream.PDClient,
			ctx.GlobalVars().EtcdClient.GetEnsureGCServiceID(gc.EnsureGCServiceCreating),
			c.id,
		)
		if err != nil {
			return errors.Trace(err)
		}
		err = gc.UndoEnsureChangefeedStartTsSafety(
			ctx, c.upstream.PDClient,
			ctx.GlobalVars().EtcdClient.GetEnsureGCServiceID(gc.EnsureGCServiceResuming),
			c.id,
		)
		if err != nil {
			return errors.Trace(err)
		}
	}

	// if resolvedTs == checkpointTs it means owner can't tell whether the DDL on checkpointTs has
	// been executed or not. So the DDL puller must start at checkpointTs-1.
	var ddlStartTs uint64
	if resolvedTs > checkpointTs {
		ddlStartTs = checkpointTs
	} else {
		ddlStartTs = checkpointTs - 1
	}

	c.barriers = newBarriers()
	if c.state.Info.Config.EnableSyncPoint {
		c.barriers.Update(syncPointBarrier, resolvedTs)
	}
	c.barriers.Update(ddlJobBarrier, ddlStartTs)
	c.barriers.Update(finishBarrier, c.state.Info.GetTargetTs())

	c.schema, err = newSchemaWrap4Owner(c.upstream.KVStorage, ddlStartTs, c.state.Info.Config, c.id)
	if err != nil {
		return errors.Trace(err)
	}

	cancelCtx, cancel := cdcContext.WithCancel(ctx)
	c.cancel = cancel

	c.sink = c.newSink(c.id, c.state.Info, ctx.Throw)
	c.sink.run(cancelCtx)

	c.ddlPuller, err = c.newDDLPuller(cancelCtx, c.state.Info.Config, c.upstream, ddlStartTs, c.id)
	if err != nil {
		return errors.Trace(err)
	}

	c.ddlWg.Add(1)
	go func() {
		defer c.ddlWg.Done()
		ctx.Throw(c.ddlPuller.Run(cancelCtx))
	}()

	stdCtx := contextutil.PutChangefeedIDInCtx(cancelCtx, c.id)
	redoManagerOpts := redo.NewOwnerManagerOptions(c.errCh)
	mgr, err := redo.NewManager(stdCtx, c.state.Info.Config.Consistent, redoManagerOpts)
	c.redoManager = mgr
	failpoint.Inject("ChangefeedNewRedoManagerError", func() {
		err = errors.New("changefeed new redo manager injected error")
	})
	if err != nil {
		return err
	}
	log.Info("owner creates redo manager",
		zap.String("namespace", c.id.Namespace),
		zap.String("changefeed", c.id.ID))

	// create scheduler
	c.scheduler, err = c.newScheduler(ctx, checkpointTs)
	if err != nil {
		return errors.Trace(err)
	}

	c.initMetrics()

	c.initialized = true
	log.Info("changefeed initialized",
		zap.String("namespace", c.state.ID.Namespace),
		zap.String("changefeed", c.state.ID.ID),
		zap.Uint64("checkpointTs", checkpointTs),
		zap.Uint64("resolvedTs", resolvedTs),
		zap.Stringer("info", c.state.Info))

	return nil
}

func (c *changefeed) initMetrics() {
	c.metricsChangefeedCheckpointTsGauge = changefeedCheckpointTsGauge.
		WithLabelValues(c.id.Namespace, c.id.ID)
	c.metricsChangefeedCheckpointTsLagGauge = changefeedCheckpointTsLagGauge.
		WithLabelValues(c.id.Namespace, c.id.ID)
	c.metricsChangefeedCheckpointLagDuration = changefeedCheckpointLagDuration.
		WithLabelValues(c.id.Namespace, c.id.ID)

	c.metricsChangefeedResolvedTsGauge = changefeedResolvedTsGauge.
		WithLabelValues(c.id.Namespace, c.id.ID)
	c.metricsChangefeedResolvedTsLagGauge = changefeedResolvedTsLagGauge.
		WithLabelValues(c.id.Namespace, c.id.ID)
	c.metricsChangefeedResolvedTsLagDuration = changefeedResolvedTsLagDuration.
		WithLabelValues(c.id.Namespace, c.id.ID)
	c.metricsCurrentPDTsGauge = currentPDTsGauge.WithLabelValues(c.id.Namespace, c.id.ID)

	c.metricsChangefeedBarrierTsGauge = changefeedBarrierTsGauge.
		WithLabelValues(c.id.Namespace, c.id.ID)
	c.metricsChangefeedTickDuration = changefeedTickDuration.
		WithLabelValues(c.id.Namespace, c.id.ID)
}

// releaseResources is idempotent.
func (c *changefeed) releaseResources(ctx cdcContext.Context) {
	if c.isReleased {
		return
	}
	// Must clean redo manager before calling cancel, otherwise
	// the manager can be closed internally.
	c.cleanupRedoManager(ctx)
	c.cleanupChangefeedServiceGCSafePoints(ctx)

	c.cancel()
	c.cancel = func() {}

	if c.ddlPuller != nil {
		c.ddlPuller.Close()
	}
	c.ddlWg.Wait()

	if c.sink != nil {
		canceledCtx, cancel := context.WithCancel(context.Background())
		cancel()
		// TODO(dongmen): remove ctx from func sink.close(), it is useless.
		// We don't need to wait sink Close, pass a canceled context is ok
		if err := c.sink.close(canceledCtx); err != nil {
			log.Warn("owner close sink failed",
				zap.String("namespace", c.id.Namespace),
				zap.String("changefeed", c.id.ID),
				zap.Error(err))
		}
	}

	if c.scheduler != nil {
		c.scheduler.Close(ctx)
		c.scheduler = nil
	}

	c.cleanupMetrics()
	c.schema = nil
	c.barriers = nil
	c.initialized = false
	c.isReleased = true

	log.Info("changefeed closed",
		zap.String("namespace", c.id.Namespace),
		zap.String("changefeed", c.id.ID),
		zap.Stringer("info", c.state.Info), zap.Bool("isRemoved", c.isRemoved))
}

func (c *changefeed) cleanupMetrics() {
	changefeedCheckpointTsGauge.DeleteLabelValues(c.id.Namespace, c.id.ID)
	changefeedCheckpointTsLagGauge.DeleteLabelValues(c.id.Namespace, c.id.ID)
	changefeedCheckpointLagDuration.DeleteLabelValues(c.id.Namespace, c.id.ID)
	c.metricsChangefeedCheckpointTsGauge = nil
	c.metricsChangefeedCheckpointTsLagGauge = nil
	c.metricsChangefeedCheckpointLagDuration = nil

	changefeedResolvedTsGauge.DeleteLabelValues(c.id.Namespace, c.id.ID)
	changefeedResolvedTsLagGauge.DeleteLabelValues(c.id.Namespace, c.id.ID)
	changefeedResolvedTsLagDuration.DeleteLabelValues(c.id.Namespace, c.id.ID)
	currentPDTsGauge.DeleteLabelValues(c.id.Namespace, c.id.ID)
	c.metricsChangefeedResolvedTsGauge = nil
	c.metricsChangefeedResolvedTsLagGauge = nil
	c.metricsChangefeedResolvedTsLagDuration = nil
	c.metricsCurrentPDTsGauge = nil

	changefeedTickDuration.DeleteLabelValues(c.id.Namespace, c.id.ID)
	c.metricsChangefeedTickDuration = nil

	changefeedBarrierTsGauge.DeleteLabelValues(c.id.Namespace, c.id.ID)
	c.metricsChangefeedBarrierTsGauge = nil
}

// redoManagerCleanup cleanups redo logs if changefeed is removed and redo log is enabled
func (c *changefeed) cleanupRedoManager(ctx context.Context) {
	if c.isRemoved {
		if c.state == nil || c.state.Info == nil || c.state.Info.Config == nil ||
			c.state.Info.Config.Consistent == nil {
			log.Warn("changefeed is removed, but state is not complete", zap.Any("state", c.state))
			return
		}
		if !redo.IsConsistentEnabled(c.state.Info.Config.Consistent.Level) {
			return
		}
		// when removing a paused changefeed, the redo manager is nil, create a new one
		if c.redoManager == nil {
			redoManagerOpts := redo.NewManagerOptionsForClean()
			redoManager, err := redo.NewManager(ctx, c.state.Info.Config.Consistent, redoManagerOpts)
			if err != nil {
				log.Info("owner creates redo manager for clean fail",
					zap.String("namespace", c.id.Namespace),
					zap.String("changefeed", c.id.ID),
					zap.Error(err))
				return
			}
			c.redoManager = redoManager
		}
		err := c.redoManager.Cleanup(ctx)
		if err != nil {
			log.Error("cleanup redo logs failed", zap.String("changefeed", c.id.ID), zap.Error(err))
		}
	}
}

func (c *changefeed) cleanupChangefeedServiceGCSafePoints(ctx cdcContext.Context) {
	if !c.isRemoved {
		return
	}

	serviceIDs := []string{
		ctx.GlobalVars().EtcdClient.GetEnsureGCServiceID(gc.EnsureGCServiceCreating),
		ctx.GlobalVars().EtcdClient.GetEnsureGCServiceID(gc.EnsureGCServiceResuming),
		ctx.GlobalVars().EtcdClient.GetEnsureGCServiceID(gc.EnsureGCServiceInitializing),
	}

	for _, serviceID := range serviceIDs {
		err := gc.UndoEnsureChangefeedStartTsSafety(
			ctx,
			c.upstream.PDClient,
			serviceID,
			c.id)
		if err != nil {
			log.Error("failed to remove gc safepoint",
				zap.String("namespace", c.id.Namespace),
				zap.String("changefeed", c.id.ID),
				zap.String("serviceID", serviceID))
		}
	}
}

// preflightCheck makes sure that the metadata in Etcd is complete enough to run the tick.
// If the metadata is not complete, such as when the ChangeFeedStatus is nil,
// this function will reconstruct the lost metadata and skip this tick.
func (c *changefeed) preflightCheck(captures map[model.CaptureID]*model.CaptureInfo) (ok bool) {
	ok = true
	if c.state.Status == nil {
		c.state.PatchStatus(func(status *model.ChangeFeedStatus) (*model.ChangeFeedStatus, bool, error) {
			if status == nil {
				status = &model.ChangeFeedStatus{
					// changefeed status is nil when the changefeed has just created.
					ResolvedTs:   c.state.Info.StartTs,
					CheckpointTs: c.state.Info.StartTs,
					AdminJobType: model.AdminNone,
				}
				return status, true, nil
			}
			return status, false, nil
		})
		ok = false
	}
	// clean stale capture task positions
	for captureID := range c.state.TaskPositions {
		if _, exist := captures[captureID]; !exist {
			c.state.PatchTaskPosition(captureID, func(position *model.TaskPosition) (*model.TaskPosition, bool, error) {
				return nil, position != nil, nil
			})
			ok = false
		}
	}
	return
}

// handleBarrier calculates the barrierTs of the changefeed.
// barrierTs is used to control the data that can be flush to downstream.
func (c *changefeed) handleBarrier(ctx cdcContext.Context) (uint64, error) {
	barrierTp, barrierTs := c.barriers.Min()

	c.metricsChangefeedBarrierTsGauge.Set(float64(oracle.ExtractPhysical(barrierTs)))

	// It means:
	//   1. All data before the barrierTs was sent to downstream.
	//   2. No more data after barrierTs was sent to downstream.
	// So we can execute the DDL job at the barrierTs.
	checkpointReachBarrier := barrierTs == c.state.Status.CheckpointTs

	// TODO: To check if we can remove the `barrierTs == c.state.Status.ResolvedTs` condition.
	fullyBlocked := checkpointReachBarrier && barrierTs == c.state.Status.ResolvedTs

	switch barrierTp {
	case ddlJobBarrier:
		ddlResolvedTs, ddlJob := c.ddlPuller.FrontDDL()
		// ddlJob is nil means there is no ddl job in the queue
		// and the ddlResolvedTs is updated by resolvedTs event.
		if ddlJob == nil || ddlResolvedTs != barrierTs {
			// This situation should only happen when the changefeed release
			// but the `c.barriers` is not cleaned.
			// In this case, ddlPuller would restart at `checkpointTs - 1`,
			// so ddlResolvedTs would be less than barrierTs for a short time.
			// TODO: To check if we can remove it, since the `c.barriers` is cleaned now.
			if ddlResolvedTs < barrierTs {
				return barrierTs, nil
			}
			// If the ddlResolvedTs is greater than barrierTs, we should not execute
			// the DDL job, because the changefeed is not blocked by the DDL job yet,
			// which also means not all data before the DDL job is sent to downstream.
			// For example, let say barrierTs(ts=10) and there are some ddl jobs in
			// the queue: [ddl-1(ts=11), ddl-2(ts=12), ddl-3(ts=13)] => ddlResolvedTs(ts=11)
			// If ddlResolvedTs(ts=11) > barrierTs(ts=10), it means the last barrier was sent
			// to sink is barrierTs(ts=10), so the data have been sent ware at most ts=10 not ts=11.
			c.barriers.Update(ddlJobBarrier, ddlResolvedTs)
			return barrierTs, nil
		}

		// TiCDC guarantees all dml(s) that happen before a ddl was sent to
		// downstream when this ddl is sent. So, we need to wait checkpointTs is
		// fullyBlocked at ddl resolvedTs (equivalent to ddl barrierTs here) before we
		// execute the next ddl.
		// For example, let say there are some events are replicated by cdc:
		// [dml-1(ts=5), dml-2(ts=8), ddl-1(ts=11), ddl-2(ts=12)].
		// We need to wait `checkpointTs == ddlResolvedTs(ts=11)` before execute ddl-1.
		if !checkpointReachBarrier {
			return barrierTs, nil
		}

		done, err := c.asyncExecDDLJob(ctx, ddlJob)
		if err != nil {
			return 0, errors.Trace(err)
		}
		if !done {
			return barrierTs, nil
		}

		// If the last ddl was executed successfully, we can pop it
		// from ddlPuller and update the ddl barrierTs.
		c.lastDDLTs = ddlResolvedTs
		c.ddlPuller.PopFrontDDL()
		newDDLResolvedTs, _ := c.ddlPuller.FrontDDL()
		c.barriers.Update(ddlJobBarrier, newDDLResolvedTs)
	case syncPointBarrier:
		if !fullyBlocked {
			return barrierTs, nil
		}
		nextSyncPointTs := oracle.GoTimeToTS(oracle.GetTimeFromTS(barrierTs).Add(c.state.Info.Config.SyncPointInterval))
		if err := c.sink.emitSyncPoint(ctx, barrierTs); err != nil {
			return 0, errors.Trace(err)
		}
		c.barriers.Update(syncPointBarrier, nextSyncPointTs)
	case finishBarrier:
		if fullyBlocked {
			c.feedStateManager.MarkFinished()
		}
		return barrierTs, nil
	default:
		log.Panic("Unknown barrier type", zap.Int("barrierType", int(barrierTp)))
	}
	return barrierTs, nil
}

// asyncExecDDLJob execute ddl job asynchronously, it returns true if the jod is done.
// 0. Build ddl events from job.
// 1. Apply ddl job to c.schema.
// 2. Emit ddl event to redo manager.
// 3. Emit ddl event to ddl sink.
func (c *changefeed) asyncExecDDLJob(ctx cdcContext.Context,
	job *timodel.Job,
) (bool, error) {
	if job.BinlogInfo == nil {
		log.Warn("ignore the invalid DDL job", zap.String("changefeed", c.id.ID),
			zap.Any("job", job))
		return true, nil
	}

	if c.ddlEventCache == nil {
		// We must build ddl events from job before we call c.schema.HandleDDL(job).
		ddlEvents, err := c.schema.BuildDDLEvents(job)
		if err != nil {
			log.Error("build DDL event fail", zap.String("changefeed", c.id.ID),
				zap.Any("job", job), zap.Error(err))
			return false, errors.Trace(err)
		}
		c.ddlEventCache = ddlEvents
		// We can't use the latest schema directly,
		// we need to make sure we receive the ddl before we start or stop broadcasting checkpoint ts.
		// So let's remember the name of the table before processing and cache the DDL.
		c.currentTableNames = c.schema.AllTableNames()
		checkpointTs := c.state.Status.CheckpointTs
		// refresh checkpointTs and currentTableNames when a ddl job is received
		c.sink.emitCheckpointTs(checkpointTs, c.currentTableNames)
		// we apply ddl to update changefeed schema here.
		err = c.schema.HandleDDL(job)
		if err != nil {
			return false, errors.Trace(err)
		}
		if c.redoManager.Enabled() {
			for _, ddlEvent := range c.ddlEventCache {
				// FIXME: seems it's not necessary to emit DDL to redo storage,
				// because for a given redo meta with range (checkpointTs, resolvedTs],
				// there must be no pending DDLs not flushed into DDL sink.
				err = c.redoManager.EmitDDLEvent(ctx, ddlEvent)
				if err != nil {
					return false, err
				}
			}
		}
	}

	jobDone := true
	for _, event := range c.ddlEventCache {
		eventDone, err := c.asyncExecDDLEvent(ctx, event)
		if err != nil {
			return false, err
		}
		jobDone = jobDone && eventDone
	}

	if jobDone {
		c.ddlEventCache = nil
		// It has expired.
		// We should use the latest table names now.
		c.currentTableNames = nil
	}

	return jobDone, nil
}

func (c *changefeed) asyncExecDDLEvent(ctx cdcContext.Context,
	ddlEvent *model.DDLEvent,
) (done bool, err error) {
	ddlEvent.Query, err = addSpecialComment(ddlEvent.Query)
	if err != nil {
		return false, err
	}
	if ddlEvent.TableInfo != nil &&
		c.schema.IsIneligibleTableID(ddlEvent.TableInfo.TableName.TableID) {
		log.Warn("ignore the DDL event of ineligible table",
			zap.String("changefeed", c.id.ID), zap.Any("event", ddlEvent))
		return true, nil
	}
	done, err = c.sink.emitDDLEvent(ctx, ddlEvent)
	if err != nil {
		return false, err
	}

	return done, nil
}

func (c *changefeed) updateMetrics(currentTs int64, checkpointTs, resolvedTs model.Ts) {
	phyCkpTs := oracle.ExtractPhysical(checkpointTs)
	c.metricsChangefeedCheckpointTsGauge.Set(float64(phyCkpTs))

	checkpointLag := float64(currentTs-phyCkpTs) / 1e3
	c.metricsChangefeedCheckpointTsLagGauge.Set(checkpointLag)
	c.metricsChangefeedCheckpointLagDuration.Observe(checkpointLag)

	phyRTs := oracle.ExtractPhysical(resolvedTs)
	c.metricsChangefeedResolvedTsGauge.Set(float64(phyRTs))

	resolvedLag := float64(currentTs-phyRTs) / 1e3
	c.metricsChangefeedResolvedTsLagGauge.Set(resolvedLag)
	c.metricsChangefeedResolvedTsLagDuration.Observe(resolvedLag)

	c.metricsCurrentPDTsGauge.Set(float64(currentTs))
}

func (c *changefeed) updateStatus(checkpointTs, resolvedTs model.Ts) {
	c.state.PatchStatus(func(status *model.ChangeFeedStatus) (*model.ChangeFeedStatus, bool, error) {
		changed := false
		if status == nil {
			return nil, changed, nil
		}
		if status.ResolvedTs != resolvedTs {
			status.ResolvedTs = resolvedTs
			changed = true
		}
		if status.CheckpointTs != checkpointTs {
			status.CheckpointTs = checkpointTs
			changed = true
		}
		return status, changed, nil
	})
}

func (c *changefeed) Close(ctx cdcContext.Context) {
	startTime := time.Now()
	c.releaseResources(ctx)

	costTime := time.Since(startTime)
	if costTime > changefeedLogsWarnDuration {
		log.Warn("changefeed close took too long",
			zap.String("changefeed", c.id.ID),
			zap.Duration("duration", costTime))
	}
	changefeedCloseDuration.Observe(costTime.Seconds())
}

// GetInfoProvider returns an InfoProvider if one is available.
func (c *changefeed) GetInfoProvider() scheduler.InfoProvider {
	if provider, ok := c.scheduler.(scheduler.InfoProvider); ok {
		return provider
	}
	return nil
}

// checkUpstream returns skip = true if the upstream is still in initializing phase,
// and returns an error if the upstream is unavailable.
func (c *changefeed) checkUpstream() (skip bool, err error) {
	if err = c.upstream.Error(); err != nil {
		return true, err
	}
	if c.upstream.IsClosed() {
		log.Warn("upstream is closed",
			zap.Uint64("upstreamID", c.upstream.ID),
			zap.String("namespace", c.id.Namespace),
			zap.String("changefeed", c.id.ID))
		return true, cerror.
			WrapChangefeedUnretryableErr(
				cerror.ErrUpstreamClosed.GenWithStackByArgs())
	}
	// upstream is still in initializing phase
	// skip this changefeed tick
	if !c.upstream.IsNormal() {
		return true, nil
	}
	return
}

// addSpecialComment translate tidb feature to comment
func addSpecialComment(ddlQuery string) (string, error) {
	stms, _, err := parser.New().ParseSQL(ddlQuery)
	if err != nil {
		return "", errors.Trace(err)
	}
	if len(stms) != 1 {
		log.Panic("invalid ddlQuery statement size", zap.String("ddlQuery", ddlQuery))
	}
	var sb strings.Builder
	// translate TiDB feature to special comment
	restoreFlags := format.RestoreTiDBSpecialComment
	// escape the keyword
	restoreFlags |= format.RestoreNameBackQuotes
	// upper case keyword
	restoreFlags |= format.RestoreKeyWordUppercase
	// wrap string with single quote
	restoreFlags |= format.RestoreStringSingleQuotes
	// remove placement rule
	restoreFlags |= format.SkipPlacementRuleForRestore
	if err = stms[0].Restore(format.NewRestoreCtx(restoreFlags, &sb)); err != nil {
		return "", errors.Trace(err)
	}
	return sb.String(), nil
}<|MERGE_RESOLUTION|>--- conflicted
+++ resolved
@@ -133,15 +133,8 @@
 		changefeed model.ChangeFeedID,
 	) (puller.DDLPuller, error)
 
-<<<<<<< HEAD
 	newSink      func(changefeedID model.ChangeFeedID, info *model.ChangeFeedInfo, reportErr func(error)) DDLSink
 	newScheduler func(ctx cdcContext.Context, startTs uint64) (scheduler.Scheduler, error)
-=======
-	newSink      func() DDLSink
-	newScheduler func(
-		ctx cdcContext.Context, startTs uint64,
-	) (scheduler.Scheduler, error)
->>>>>>> 1775b4f3
 
 	lastDDLTs uint64 // Timestamp of the last executed DDL. Only used for tests.
 }
@@ -178,15 +171,8 @@
 		startTs uint64,
 		changefeed model.ChangeFeedID,
 	) (puller.DDLPuller, error),
-<<<<<<< HEAD
 	newSink func(changefeedID model.ChangeFeedID, info *model.ChangeFeedInfo, reportErr func(err error)) DDLSink,
 	newScheduler func(ctx cdcContext.Context, startTs uint64) (scheduler.Scheduler, error),
-=======
-	newSink func() DDLSink,
-	newScheduler func(
-		ctx cdcContext.Context, startTs uint64,
-	) (scheduler.Scheduler, error),
->>>>>>> 1775b4f3
 ) *changefeed {
 	c := newChangefeed(id, state, up)
 	c.newDDLPuller = newDDLPuller
