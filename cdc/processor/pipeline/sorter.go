// Copyright 2020 PingCAP, Inc.
//
// Licensed under the Apache License, Version 2.0 (the "License");
// you may not use this file except in compliance with the License.
// You may obtain a copy of the License at
//
//     http://www.apache.org/licenses/LICENSE-2.0
//
// Unless required by applicable law or agreed to in writing, software
// distributed under the License is distributed on an "AS IS" BASIS,
// See the License for the specific language governing permissions and
// limitations under the License.

package pipeline

import (
	"context"
	"sync/atomic"
	"time"

	"github.com/pingcap/errors"
	"github.com/pingcap/failpoint"
	"github.com/pingcap/log"
	"github.com/pingcap/tiflow/cdc/entry"
	"github.com/pingcap/tiflow/cdc/model"
	"github.com/pingcap/tiflow/cdc/redo"
	"github.com/pingcap/tiflow/cdc/sorter"
	"github.com/pingcap/tiflow/cdc/sorter/leveldb"
	"github.com/pingcap/tiflow/cdc/sorter/memory"
	"github.com/pingcap/tiflow/cdc/sorter/unified"
	"github.com/pingcap/tiflow/pkg/actor"
	"github.com/pingcap/tiflow/pkg/actor/message"
	"github.com/pingcap/tiflow/pkg/config"
	cerror "github.com/pingcap/tiflow/pkg/errors"
	"github.com/pingcap/tiflow/pkg/pipeline"
	pmessage "github.com/pingcap/tiflow/pkg/pipeline/message"
	"go.uber.org/zap"
	"golang.org/x/sync/errgroup"
)

type sorterNode struct {
	sorter sorter.EventSorter

	tableID   model.TableID
	tableName string // quoted schema and table, used in metircs only

	// for per-table flow control
	flowController tableFlowController

	mounter entry.Mounter

	eg     *errgroup.Group
	cancel context.CancelFunc

	// The latest resolved ts that sorter has received.
	resolvedTs model.Ts

	// The latest barrier ts that sorter has received.
	barrierTs model.Ts

	status     TableState
	preparedCh chan struct{}

	// started indicate that the sink is really replicating, not idle.
	started int32
	// startTsCh is used to receive start-ts for sink
	startTsCh chan model.Ts

	replConfig *config.ReplicaConfig
}

func newSorterNode(
	tableName string, tableID model.TableID, startTs model.Ts,
	flowController tableFlowController, mounter entry.Mounter,
	replConfig *config.ReplicaConfig,
) *sorterNode {
	return &sorterNode{
		tableName:      tableName,
		tableID:        tableID,
		flowController: flowController,
		mounter:        mounter,
		resolvedTs:     startTs,
		barrierTs:      startTs,
		status:         TableStatePreparing,
		preparedCh:     make(chan struct{}, 1),
		startTsCh:      make(chan model.Ts, 1),
		replConfig:     replConfig,
	}
}

func createSorter(ctx pipeline.NodeContext, tableName string, tableID model.TableID) (sorter.EventSorter, error) {
	sortEngine := ctx.ChangefeedVars().Info.Engine
	switch sortEngine {
	case model.SortInMemory:
		return memory.NewEntrySorter(), nil
	case model.SortUnified, model.SortInFile /* `file` becomes an alias of `unified` for backward compatibility */ :
		if sortEngine == model.SortInFile {
			log.Warn("File sorter is obsolete and replaced by unified sorter. Please revise your changefeed settings",
				zap.String("namespace", ctx.ChangefeedVars().ID.Namespace),
				zap.String("changefeed", ctx.ChangefeedVars().ID.ID),
				zap.String("tableName", tableName))
		}

		if config.GetGlobalServerConfig().Debug.EnableDBSorter {
			startTs := ctx.ChangefeedVars().Info.StartTs
			ssystem := ctx.GlobalVars().SorterSystem
			dbActorID := ssystem.DBActorID(uint64(tableID))
			compactScheduler := ctx.GlobalVars().SorterSystem.CompactScheduler()
			levelSorter, err := leveldb.NewSorter(
				ctx, tableID, startTs, ssystem.DBRouter, dbActorID,
				ssystem.WriterSystem, ssystem.WriterRouter,
				ssystem.ReaderSystem, ssystem.ReaderRouter,
				compactScheduler, config.GetGlobalServerConfig().Debug.DB)
			if err != nil {
				return nil, err
			}
			return levelSorter, nil
		}
		// Sorter dir has been set and checked when server starts.
		// See https://github.com/pingcap/tiflow/blob/9dad09/cdc/server.go#L275
		sortDir := config.GetGlobalServerConfig().Sorter.SortDir
		unifiedSorter, err := unified.NewUnifiedSorter(sortDir, ctx.ChangefeedVars().ID, tableName, tableID)
		if err != nil {
			return nil, err
		}
		return unifiedSorter, nil
	default:
		return nil, cerror.ErrUnknownSortEngine.GenWithStackByArgs(sortEngine)
	}
}

func (n *sorterNode) start(
	ctx pipeline.NodeContext, eg *errgroup.Group,
	tableActorID actor.ID, tableActorRouter *actor.Router[pmessage.Message],
) error {
	n.eg = eg
	stdCtx, cancel := context.WithCancel(ctx)
	n.cancel = cancel

	eventSorter, err := createSorter(ctx, n.tableName, n.tableID)
	if err != nil {
		return errors.Trace(err)
	}

	failpoint.Inject("ProcessorAddTableError", func() {
		failpoint.Return(errors.New("processor add table injected error"))
	})
	n.eg.Go(func() error {
		ctx.Throw(errors.Trace(eventSorter.Run(stdCtx)))
		return nil
	})
	n.eg.Go(func() error {
		lastSentResolvedTs := uint64(0)
		lastSendResolvedTsTime := time.Now() // the time at which we last sent a resolved-ts.
		lastCRTs := uint64(0)                // the commit-ts of the last row changed we sent.

<<<<<<< HEAD
		metricsTableMemoryHistogram := tableMemoryHistogram.
			WithLabelValues(ctx.ChangefeedVars().ID.Namespace, ctx.ChangefeedVars().ID.ID)
		metricsTicker := time.NewTicker(flushMemoryMetricsDuration)
		defer metricsTicker.Stop()

		// once receive startTs, which means sink should start replicating data to downstream.
		var startTs model.Ts
		select {
		case <-stdCtx.Done():
			return nil
		case startTs = <-n.startTsCh:
		}

		select {
		case <-stdCtx.Done():
			return nil
		case <-n.preparedCh:
		}

		n.status.Store(TableStateReplicating)
		eventSorter.EmitStartTs(stdCtx, startTs)

=======
>>>>>>> 2ccee246
		for {
			// We must call `sorter.Output` before receiving resolved events.
			// Skip calling `sorter.Output` and caching output channel may fail
			// to receive any events.
			output := eventSorter.Output()
			select {
			case <-stdCtx.Done():
				return nil
			case msg, ok := <-output:
				if !ok {
					// sorter output channel closed
					return nil
				}

				if msg == nil || msg.RawKV == nil {
					log.Panic("unexpected empty msg", zap.Any("msg", msg))
				}

				if msg.CRTs < startTs {
					// Ignore messages are less than initial checkpoint ts.
					log.Info("sorterNode: ignore sorter output event",
						zap.Uint64("CRTs", msg.CRTs), zap.Uint64("startTs", startTs))
					continue
				}

				if msg.RawKV.OpType != model.OpTypeResolved {
					err := n.mounter.DecodeEvent(ctx, msg)
					if err != nil {
						return errors.Trace(err)
					}

					commitTs := msg.CRTs
					// We interpolate a resolved-ts if none has been sent for some time.
					if time.Since(lastSendResolvedTsTime) > resolvedTsInterpolateInterval {
						// checks the condition: cur_event_commit_ts > prev_event_commit_ts > last_resolved_ts
						// If this is true, it implies that (1) the last transaction has finished, and we are processing
						// the first event in a new transaction, (2) a resolved-ts is safe to be sent, but it has not yet.
						// This means that we can interpolate prev_event_commit_ts as a resolved-ts, improving the frequency
						// at which the sink flushes.
						if lastCRTs > lastSentResolvedTs && commitTs > lastCRTs {
							lastSentResolvedTs = lastCRTs
							lastSendResolvedTsTime = time.Now()
							msg := model.NewResolvedPolymorphicEvent(0, lastCRTs)
							ctx.SendToNextNode(pmessage.PolymorphicEventMessage(msg))
						}
					}

					// We calculate memory consumption by RowChangedEvent size.
					// It's much larger than RawKVEntry.
					size := uint64(msg.Row.ApproximateBytes())
					// NOTE we allow the quota to be exceeded if blocking means interrupting a transaction.
					// Otherwise the pipeline would deadlock.
					err = n.flowController.Consume(msg, size, func(batch bool) error {
						if batch {
							log.Panic("cdc does not support the batch resolve mechanism at this time")
						} else if lastCRTs > lastSentResolvedTs {
							// If we are blocking, we send a Resolved Event here to elicit a sink-flush.
							// Not sending a Resolved Event here will very likely deadlock the pipeline.
							lastSentResolvedTs = lastCRTs
							lastSendResolvedTsTime = time.Now()
							msg := model.NewResolvedPolymorphicEvent(0, lastCRTs)
							ctx.SendToNextNode(pmessage.PolymorphicEventMessage(msg))
						}
						return nil
					})
					if err != nil {
						if cerror.ErrFlowControllerAborted.Equal(err) {
							log.Info("flow control cancelled for table",
								zap.Int64("tableID", n.tableID),
								zap.String("tableName", n.tableName))
						} else {
							ctx.Throw(err)
						}
						return nil
					}
					lastCRTs = commitTs
				} else {
					// handle OpTypeResolved
					if msg.CRTs < lastSentResolvedTs {
						continue
					}
					tickMsg := message.ValueMessage(pmessage.TickMessage())
					_ = tableActorRouter.Send(tableActorID, tickMsg)
					lastSentResolvedTs = msg.CRTs
					lastSendResolvedTsTime = time.Now()
				}
				ctx.SendToNextNode(pmessage.PolymorphicEventMessage(msg))
			}
		}
	})
	n.sorter = eventSorter
	return nil
}

// handleRawEvent process the raw kv event,send it to sorter
func (n *sorterNode) handleRawEvent(ctx context.Context, event *model.PolymorphicEvent) {
	rawKV := event.RawKV
	if rawKV != nil && rawKV.OpType == model.OpTypeResolved {
		// Puller resolved ts should not fall back.
		resolvedTs := rawKV.CRTs
		oldResolvedTs := atomic.SwapUint64(&n.resolvedTs, resolvedTs)
		if oldResolvedTs > resolvedTs {
			log.Panic("resolved ts regression",
				zap.Int64("tableID", n.tableID),
				zap.Uint64("resolvedTs", resolvedTs),
				zap.Uint64("oldResolvedTs", oldResolvedTs))
		}
		atomic.StoreUint64(&n.resolvedTs, rawKV.CRTs)

		if resolvedTs > n.BarrierTs() &&
			!redo.IsConsistentEnabled(n.replConfig.Consistent.Level) {
			// Do not send resolved ts events that is larger than
			// barrier ts.
			// When DDL puller stall, resolved events that outputted by
			// sorter may pile up in memory, as they have to wait DDL.
			//
			// Disabled if redolog is on, it requires sink reports
			// resolved ts, conflicts to this change.
			// TODO: Remove redolog check once redolog decouples for global
			//       resolved ts.
			event = model.NewResolvedPolymorphicEvent(0, n.BarrierTs())
		}
		// sorterNode is preparing, this is must the first `Resolved event` received
		// the indicator that all regions connected.
		if n.status.Load() == TableStatePreparing {
			log.Info("sorterNode, first resolved event received", zap.Any("event", event))
			n.status.Store(TableStatePrepared)
			close(n.preparedCh)
		}
	}
	n.sorter.AddEntry(ctx, event)
}

func (n *sorterNode) TryHandleDataMessage(
	ctx context.Context, msg pmessage.Message,
) (bool, error) {
	switch msg.Tp {
	case pmessage.MessageTypePolymorphicEvent:
		n.handleRawEvent(ctx, msg.PolymorphicEvent)
		return true, nil
	case pmessage.MessageTypeBarrier:
		n.updateBarrierTs(msg.BarrierTs)
		fallthrough
	default:
		ctx.(pipeline.NodeContext).SendToNextNode(msg)
		return true, nil
	}
}

func (n *sorterNode) updateBarrierTs(barrierTs model.Ts) {
	if barrierTs > n.BarrierTs() {
		atomic.StoreUint64(&n.barrierTs, barrierTs)
	}
}

func (n *sorterNode) releaseResource(changefeedID model.ChangeFeedID) {
	// Since the flowController is implemented by `Cond`, it is not cancelable by a context
	// the flowController will be blocked in a background goroutine,
	// We need to abort the flowController manually in the nodeRunner
	n.flowController.Abort()
}

func (n *sorterNode) ResolvedTs() model.Ts {
	return atomic.LoadUint64(&n.resolvedTs)
}

// BarrierTs returns the sorter barrierTs
func (n *sorterNode) BarrierTs() model.Ts {
	return atomic.LoadUint64(&n.barrierTs)
}

func (n *sorterNode) Status() TableState { return n.status.Load() }<|MERGE_RESOLUTION|>--- conflicted
+++ resolved
@@ -154,12 +154,6 @@
 		lastSendResolvedTsTime := time.Now() // the time at which we last sent a resolved-ts.
 		lastCRTs := uint64(0)                // the commit-ts of the last row changed we sent.
 
-<<<<<<< HEAD
-		metricsTableMemoryHistogram := tableMemoryHistogram.
-			WithLabelValues(ctx.ChangefeedVars().ID.Namespace, ctx.ChangefeedVars().ID.ID)
-		metricsTicker := time.NewTicker(flushMemoryMetricsDuration)
-		defer metricsTicker.Stop()
-
 		// once receive startTs, which means sink should start replicating data to downstream.
 		var startTs model.Ts
 		select {
@@ -177,8 +171,6 @@
 		n.status.Store(TableStateReplicating)
 		eventSorter.EmitStartTs(stdCtx, startTs)
 
-=======
->>>>>>> 2ccee246
 		for {
 			// We must call `sorter.Output` before receiving resolved events.
 			// Skip calling `sorter.Output` and caching output channel may fail
