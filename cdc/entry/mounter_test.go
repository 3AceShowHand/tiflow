--- conflicted
+++ resolved
@@ -1007,7 +1007,7 @@
 		require.NoError(t, err)
 
 		schemaStorage, err := NewSchemaStorage(helper.GetCurrentMeta(),
-			ver.Ver, false, changefeed, util.RoleTester)
+			ver.Ver, false, changefeed, util.RoleTester, filter)
 		require.NoError(t, err)
 
 		// apply ddl to schemaStorage
@@ -1101,12 +1101,7 @@
 
 	ts := schemaStorage.GetLastSnapshot().CurrentTs()
 	schemaStorage.AdvanceResolvedTs(ver.Ver)
-<<<<<<< HEAD
-	mounter := NewMounter(
-		schemaStorage, cfID, time.Local, filter, true, cfg.Integrity).(*mounter)
-=======
-	mounter := NewMounter(schemaStorage, cfID, time.Local, f, true).(*mounter)
->>>>>>> 3a8ddff5
+	mounter := NewMounter(schemaStorage, cfID, time.Local, f, true, cfg.Integrity).(*mounter)
 
 	type testCase struct {
 		schema  string
