--- conflicted
+++ resolved
@@ -111,20 +111,12 @@
 	}
 
 	result := map[string]interface{}{
-<<<<<<< HEAD
 		"database": tableInfo.TableName.Schema,
 		"table":    tableInfo.TableName.Table,
+		"tableID":  tableInfo.ID,
 		"version":  int64(tableInfo.UpdateTS),
 		"columns":  columnsSchema,
 		"indexes":  indexesSchema,
-=======
-		"schema":  tableInfo.TableName.Schema,
-		"table":   tableInfo.TableName.Table,
-		"tableID": tableInfo.ID,
-		"version": int64(tableInfo.UpdateTS),
-		"columns": columnsSchema,
-		"indexes": indexesSchema,
->>>>>>> 7b6de6bb
 	}
 
 	return result
