// Copyright 2020 PingCAP, Inc.
//
// Licensed under the Apache License, Version 2.0 (the "License");
// you may not use this file except in compliance with the License.
// You may obtain a copy of the License at
//
//     http://www.apache.org/licenses/LICENSE-2.0
//
// Unless required by applicable law or agreed to in writing, software
// distributed under the License is distributed on an "AS IS" BASIS,
// See the License for the specific language governing permissions and
// limitations under the License.

package mq

import (
	"context"
	"net/url"
	"strings"
	"sync"

	"github.com/pingcap/errors"
	"github.com/pingcap/log"
	"github.com/pingcap/tiflow/cdc/contextutil"
	"github.com/pingcap/tiflow/cdc/model"
	"github.com/pingcap/tiflow/cdc/sink/codec"
	"github.com/pingcap/tiflow/cdc/sink/codec/builder"
	"github.com/pingcap/tiflow/cdc/sink/codec/common"
	"github.com/pingcap/tiflow/cdc/sink/metrics"
	"github.com/pingcap/tiflow/cdc/sink/mq/dispatcher"
	"github.com/pingcap/tiflow/cdc/sink/mq/manager"
	"github.com/pingcap/tiflow/cdc/sink/mq/producer"
	"github.com/pingcap/tiflow/cdc/sink/mq/producer/kafka"
	"github.com/pingcap/tiflow/pkg/chann"
	"github.com/pingcap/tiflow/pkg/config"
	cerror "github.com/pingcap/tiflow/pkg/errors"
	pkafka "github.com/pingcap/tiflow/pkg/sink/kafka"
	"github.com/pingcap/tiflow/pkg/util"
	"go.uber.org/zap"
	"golang.org/x/sync/errgroup"
)

type resolvedTsEvent struct {
	tableID  model.TableID
	resolved model.ResolvedTs
}

type mqSink struct {
	mqProducer     producer.Producer
	eventRouter    *dispatcher.EventRouter
	encoderBuilder codec.EncoderBuilder
	protocol       config.Protocol

	topicManager         manager.TopicManager
	flushWorker          *flushWorker
	tableCheckpointTsMap sync.Map
	resolvedBuffer       *chann.Chann[resolvedTsEvent]

	statistics *metrics.Statistics

	role util.Role
	id   model.ChangeFeedID
}

func newMqSink(
	ctx context.Context,
	topicManager manager.TopicManager,
	mqProducer producer.Producer,
	defaultTopic string,
	replicaConfig *config.ReplicaConfig, encoderConfig *common.Config,
	errCh chan error,
	changefeedID model.ChangeFeedID,
) (*mqSink, error) {
	encoderBuilder, err := builder.NewEventBatchEncoderBuilder(ctx, encoderConfig)
	if err != nil {
		return nil, cerror.WrapError(cerror.ErrKafkaInvalidConfig, err)
	}

	eventRouter, err := dispatcher.NewEventRouter(replicaConfig, defaultTopic)
	if err != nil {
		return nil, errors.Trace(err)
	}

	captureAddr := contextutil.CaptureAddrFromCtx(ctx)
	role := contextutil.RoleFromCtx(ctx)

	encoder := encoderBuilder.Build()
	statistics := metrics.NewStatistics(ctx, captureAddr, metrics.SinkTypeMQ)
	flushWorker := newFlushWorker(encoder, mqProducer, statistics)

	s := &mqSink{
		mqProducer:     mqProducer,
		eventRouter:    eventRouter,
		encoderBuilder: encoderBuilder,
		protocol:       encoderConfig.Protocol,
		topicManager:   topicManager,
		flushWorker:    flushWorker,
		resolvedBuffer: chann.New[resolvedTsEvent](),
		statistics:     statistics,
		role:           role,
		id:             changefeedID,
	}

	go func() {
		if err := s.run(ctx); err != nil && errors.Cause(err) != context.Canceled {
			select {
			case <-ctx.Done():
				return
			case errCh <- err:
			default:
				log.Error("error channel is full", zap.Error(err),
					zap.String("namespace", changefeedID.Namespace),
					zap.String("changefeed", changefeedID.ID),
					zap.Any("role", s.role))
			}
		}
	}()
	return s, nil
}

func (k *mqSink) AddTable(tableID model.TableID) error {
	// We need to clean up the old values of the table,
	// otherwise when the table is dispatched back again,
	// it may read the old values.
	// See: https://github.com/pingcap/tiflow/issues/4464#issuecomment-1085385382.
	if checkpoint, loaded := k.tableCheckpointTsMap.LoadAndDelete(tableID); loaded {
		log.Info("clean up table checkpoint ts in MQ sink",
			zap.Int64("tableID", tableID),
			zap.Uint64("checkpointTs", checkpoint.(model.ResolvedTs).Ts))
	}

	return nil
}

// EmitRowChangedEvents emits row changed events to the flush worker by partition.
// Concurrency Note: This method is thread-safe.
func (k *mqSink) EmitRowChangedEvents(ctx context.Context, rows ...*model.RowChangedEvent) error {
	rowsCount := 0
	for _, row := range rows {
		topic := k.eventRouter.GetTopicForRowChange(row)
		partitionNum, err := k.topicManager.GetPartitionNum(ctx, topic)
		if err != nil {
			return errors.Trace(err)
		}
		partition := k.eventRouter.GetPartitionForRowChange(row, partitionNum)
		err = k.flushWorker.addEvent(ctx, mqEvent{
			row: row,
			key: TopicPartitionKey{
				Topic: topic, Partition: partition,
			},
		})
		if err != nil {
			return err
		}
		rowsCount++
	}
	k.statistics.AddRowsCount(rowsCount)
	return nil
}

// FlushRowChangedEvents asynchronously ensures
// that the data before the resolvedTs has been
// successfully written downstream.
// FlushRowChangedEvents is thread-safe.
func (k *mqSink) FlushRowChangedEvents(
	ctx context.Context, tableID model.TableID, resolved model.ResolvedTs,
) (model.ResolvedTs, error) {
	checkpoint := k.getTableCheckpointTs(tableID)
	if checkpoint.EqualOrGreater(resolved) {
		return checkpoint, nil
	}
	select {
	case <-ctx.Done():
		return model.NewResolvedTs(0), ctx.Err()
	case k.resolvedBuffer.In() <- resolvedTsEvent{
		tableID:  tableID,
		resolved: resolved,
	}:
	}
	k.statistics.PrintStatus(ctx)
	return checkpoint, nil
}

// bgFlushTs flush resolvedTs to workers and flush the mqProducer
func (k *mqSink) bgFlushTs(ctx context.Context) error {
	for {
		select {
		case <-ctx.Done():
			return errors.Trace(ctx.Err())
		case msg, ok := <-k.resolvedBuffer.Out():
			if !ok {
				log.Warn("resolved ts buffer is closed",
					zap.String("namespace", k.id.Namespace),
					zap.String("changefeed", k.id.ID),
					zap.Any("role", k.role))
				return nil
			}
			resolved := msg.resolved
			err := k.flushTsToWorker(ctx, resolved)
			if err != nil {
				return errors.Trace(err)
			}
			// Since CDC does not guarantee exactly once semantic, it won't cause any problem
			// here even if the table was moved or removed.
			// ref: https://github.com/pingcap/tiflow/pull/4356#discussion_r787405134
			k.tableCheckpointTsMap.Store(msg.tableID, resolved)
		}
	}
}

func (k *mqSink) flushTsToWorker(ctx context.Context, resolvedTs model.ResolvedTs) error {
	flushed := make(chan struct{})
	flush := &flushEvent{
		resolvedTs: resolvedTs,
		flushed:    flushed,
	}
	if err := k.flushWorker.addEvent(ctx, mqEvent{flush: flush}); err != nil {
		if errors.Cause(err) != context.Canceled {
			log.Warn("failed to flush TS to worker", zap.Error(err))
		} else {
			log.Debug("flushing TS to worker has been canceled", zap.Error(err))
		}
		return err
	}
	// We must wait until all messages have been acked before returning.
	select {
	case <-ctx.Done():
		return errors.Trace(ctx.Err())
	case <-flushed:
	}
	return nil
}

// EmitCheckpointTs emits the checkpointTs to
// default topic or the topics of all tables.
// Concurrency Note: EmitCheckpointTs is thread-safe.
func (k *mqSink) EmitCheckpointTs(ctx context.Context, ts uint64, tables []*model.TableInfo) error {
	encoder := k.encoderBuilder.Build()
	msg, err := encoder.EncodeCheckpointEvent(ts)
	if err != nil {
		return errors.Trace(err)
	}
	if msg == nil {
		return nil
	}
	// NOTICE: When there is no table sync,
	// we need to send checkpoint ts to the default topic. T
	// This will be compatible with the old behavior.
	if len(tables) == 0 {
		topic := k.eventRouter.GetDefaultTopic()
		partitionNum, err := k.topicManager.GetPartitionNum(ctx, topic)
		if err != nil {
			return errors.Trace(err)
		}
		log.Debug("emit checkpointTs to default topic",
			zap.String("topic", topic), zap.Uint64("checkpointTs", ts))
		err = k.mqProducer.SyncBroadcastMessage(ctx, topic, partitionNum, msg)
		return errors.Trace(err)
	}
	var tableNames []model.TableName
	for _, table := range tables {
		tableNames = append(tableNames, table.TableName)
	}
	topics := k.eventRouter.GetActiveTopics(tableNames)
	log.Debug("MQ sink current active topics", zap.Any("topics", topics))
	for _, topic := range topics {
		partitionNum, err := k.topicManager.GetPartitionNum(ctx, topic)
		if err != nil {
			return errors.Trace(err)
		}
		log.Debug("emit checkpointTs to active topic",
			zap.String("topic", topic), zap.Uint64("checkpointTs", ts))
		err = k.mqProducer.SyncBroadcastMessage(ctx, topic, partitionNum, msg)
		if err != nil {
			return errors.Trace(err)
		}
	}
	return nil
}

// EmitDDLEvent sends a DDL event to the default topic or the table's corresponding topic.
// Concurrency Note: EmitDDLEvent is thread-safe.
func (k *mqSink) EmitDDLEvent(ctx context.Context, ddl *model.DDLEvent) error {
	encoder := k.encoderBuilder.Build()
	msg, err := encoder.EncodeDDLEvent(ddl)
	if err != nil {
		return errors.Trace(err)
	}
	if msg == nil {
		return nil
	}

	topic := k.eventRouter.GetTopicForDDL(ddl)
	partitionRule := k.eventRouter.GetDLLDispatchRuleByProtocol(k.protocol)
	k.statistics.AddDDLCount()
	log.Debug("emit ddl event",
		zap.Uint64("commitTs", ddl.CommitTs),
		zap.String("query", ddl.Query),
		zap.String("namespace", k.id.Namespace),
		zap.String("changefeed", k.id.ID),
		zap.Any("role", k.role))
	if partitionRule == dispatcher.PartitionAll {
		partitionNum, err := k.topicManager.GetPartitionNum(ctx, topic)
		if err != nil {
			return errors.Trace(err)
		}
		err = k.mqProducer.SyncBroadcastMessage(ctx, topic, partitionNum, msg)
		return errors.Trace(err)
	}
	// Notice: We must call GetPartitionNum here,
	// which will be responsible for automatically creating topics when they don't exist.
	// If it is not called here and kafka has `auto.create.topics.enable` turned on,
	// then the auto-created topic will not be created as configured by ticdc.
	_, err = k.topicManager.GetPartitionNum(ctx, topic)
	if err != nil {
		return errors.Trace(err)
	}
	err = k.asyncFlushToPartitionZero(ctx, topic, msg)
	return errors.Trace(err)
}

// Close closes the sink.
// It is only called in the processor, and the processor destroys the
// table sinks before closing it. So there is no writing after closing.
func (k *mqSink) Close(_ context.Context) error {
	k.resolvedBuffer.Close()
	// We must finish consuming the data here,
	// otherwise it will cause the channel to not close properly.
	for range k.resolvedBuffer.Out() {
		// Do nothing. We do not care about the data.
	}
	// NOTICE: We must close the resolved buffer before closing the flush worker.
	// Otherwise, bgFlushTs method will panic.
	k.flushWorker.close()
	// We need to close it asynchronously.
	// Otherwise, we might get stuck with it in an unhealthy state of kafka.
	go k.mqProducer.Close()
	return nil
}

func (k *mqSink) RemoveTable(cxt context.Context, tableID model.TableID) error {
	// RemoveTable does nothing because FlushRowChangedEvents in mq sink had flushed
	// all buffered events by force.
	return nil
}

func (k *mqSink) getTableCheckpointTs(tableID model.TableID) model.ResolvedTs {
	v, ok := k.tableCheckpointTsMap.Load(tableID)
	if ok {
		return v.(model.ResolvedTs)
	}
	return model.NewResolvedTs(0)
}

func (k *mqSink) run(ctx context.Context) error {
	wg, ctx := errgroup.WithContext(ctx)
	wg.Go(func() error {
		return k.bgFlushTs(ctx)
	})
	wg.Go(func() error {
		return k.flushWorker.run(ctx)
	})
	return wg.Wait()
}

// asyncFlushToPartitionZero writes message to
// partition zero asynchronously and flush it immediately.
func (k *mqSink) asyncFlushToPartitionZero(
	ctx context.Context, topic string, message *common.Message,
) error {
	err := k.mqProducer.AsyncSendMessage(ctx, topic, dispatcher.PartitionZero, message)
	if err != nil {
		return err
	}
	return k.mqProducer.Flush(ctx)
}

// NewKafkaSink creates a new Kafka mqSink.
func NewKafkaSink(ctx context.Context, sinkURI *url.URL,
	replicaConfig *config.ReplicaConfig,
	errCh chan error, changefeedID model.ChangeFeedID,
) (*mqSink, error) {
	topic := strings.TrimFunc(sinkURI.Path, func(r rune) bool {
		return r == '/'
	})
	if topic == "" {
		return nil, cerror.ErrKafkaInvalidConfig.GenWithStack("no topic is specified in sink-uri")
	}

	options := pkafka.NewOptions()
	if err := options.Apply(sinkURI); err != nil {
		return nil, cerror.WrapError(cerror.ErrKafkaInvalidConfig, err)
	}

	saramaConfig, err := pkafka.NewSaramaConfig(ctx, options)
	if err != nil {
		return nil, errors.Trace(err)
	}

	adminClient, err := kafka.NewAdminClientImpl(ctx, options)
	if err != nil {
		return nil, cerror.WrapError(cerror.ErrKafkaNewProducer, err)
	}

	// we must close adminClient when this func return cause by an error
	// otherwise the adminClient will never be closed and lead to an goroutine leak
	defer func() {
		if err != nil {
			adminClient.Close()
		}
	}()

<<<<<<< HEAD
	if err := kafka.AdjustOptions(adminClient, options, topic); err != nil {
		return nil, cerror.WrapError(cerror.ErrKafkaNewProducer, err)
=======
	if err := kafka.AdjustOptions(ctx, adminClient, options, topic); err != nil {
		return nil, cerror.WrapError(cerror.ErrKafkaNewSaramaProducer, err)
>>>>>>> 9c20bf4c
	}

	protocol, err := config.ParseSinkProtocolFromString(replicaConfig.Sink.Protocol)
	if err != nil {
		return nil, cerror.WrapError(cerror.ErrKafkaInvalidConfig, err)
	}

	encoderConfig := common.NewConfig(protocol)
	if err := encoderConfig.Apply(sinkURI, replicaConfig); err != nil {
		return nil, cerror.WrapError(cerror.ErrKafkaInvalidConfig, err)
	}
	// always set encoder's `MaxMessageBytes` equal to producer's `MaxMessageBytes`
	// to prevent that the encoder generate batched message too large then cause producer meet `message too large`
	encoderConfig = encoderConfig.WithMaxMessageBytes(saramaConfig.Producer.MaxMessageBytes)

	if err := encoderConfig.Validate(); err != nil {
		return nil, cerror.WrapError(cerror.ErrKafkaInvalidConfig, err)
	}

	client, err := kafka.NewClientImpl(ctx, options)
	if err != nil {
		return nil, cerror.WrapError(cerror.ErrKafkaNewProducer, err)
	}

	topicManager, err := manager.NewKafkaTopicManager(
		ctx,
		client,
		adminClient,
		options.DeriveTopicConfig(),
	)
	if err != nil {
		return nil, cerror.WrapError(cerror.ErrKafkaNewProducer, err)
	}

	if _, err := topicManager.CreateTopicAndWaitUntilVisible(ctx, topic); err != nil {
		return nil, cerror.WrapError(cerror.ErrKafkaCreateTopic, err)
	}

	sProducer, err := kafka.NewKafkaSaramaProducer(
		ctx,
		client,
		adminClient,
		options,
		errCh,
		changefeedID,
	)
	if err != nil {
		return nil, errors.Trace(err)
	}

	sink, err := newMqSink(
		ctx,
		topicManager,
		sProducer,
		topic,
		replicaConfig,
		encoderConfig,
		errCh,
		changefeedID,
	)
	if err != nil {
		return nil, errors.Trace(err)
	}
	return sink, nil
}<|MERGE_RESOLUTION|>--- conflicted
+++ resolved
@@ -410,13 +410,8 @@
 		}
 	}()
 
-<<<<<<< HEAD
-	if err := kafka.AdjustOptions(adminClient, options, topic); err != nil {
+	if err := kafka.AdjustOptions(ctx, adminClient, options, topic); err != nil {
 		return nil, cerror.WrapError(cerror.ErrKafkaNewProducer, err)
-=======
-	if err := kafka.AdjustOptions(ctx, adminClient, options, topic); err != nil {
-		return nil, cerror.WrapError(cerror.ErrKafkaNewSaramaProducer, err)
->>>>>>> 9c20bf4c
 	}
 
 	protocol, err := config.ParseSinkProtocolFromString(replicaConfig.Sink.Protocol)
