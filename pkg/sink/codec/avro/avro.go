// Copyright 2020 PingCAP, Inc.
//
// Licensed under the Apache License, Version 2.0 (the "License");
// you may not use this file except in compliance with the License.
// You may obtain a copy of the License at
//
//     http://www.apache.org/licenses/LICENSE-2.0
//
// Unless required by applicable law or agreed to in writing, software
// distributed under the License is distributed on an "AS IS" BASIS,
// See the License for the specific language governing permissions and
// limitations under the License.

package avro

import (
	"bytes"
	"context"
	"encoding/binary"
	"encoding/json"
	"math/big"
	"sort"
	"strconv"
	"strings"

	"github.com/linkedin/goavro/v2"
	"github.com/pingcap/errors"
	"github.com/pingcap/log"
	timodel "github.com/pingcap/tidb/parser/model"
	"github.com/pingcap/tidb/parser/mysql"
	"github.com/pingcap/tidb/types"
	"github.com/pingcap/tidb/util/rowcodec"
	"github.com/pingcap/tiflow/cdc/contextutil"
	"github.com/pingcap/tiflow/cdc/model"
	"github.com/pingcap/tiflow/pkg/config"
	cerror "github.com/pingcap/tiflow/pkg/errors"
	"github.com/pingcap/tiflow/pkg/sink/codec"
	"github.com/pingcap/tiflow/pkg/sink/codec/common"
	"github.com/tikv/client-go/v2/oracle"
	"go.uber.org/zap"
)

// BatchEncoder converts the events to binary Avro data
type BatchEncoder struct {
	namespace          string
	keySchemaManager   *SchemaManager
	valueSchemaManager *SchemaManager
	result             []*common.Message

<<<<<<< HEAD
	DecimalHandlingMode        string
	BigintUnsignedHandlingMode string

	// LargeMessageOnlyHandleKeyColumns is true,
	// For all event type, if the original message larger than the MaxMessageBytes,
	// only encode Primary Key Columns.
	LargeMessageOnlyHandleKeyColumns bool
	MaxMessageBytes                  int
=======
	config *common.Config
>>>>>>> d20d6d66
}

type avroEncodeInput struct {
	columns  []*model.Column
	colInfos []rowcodec.ColInfo
}

func (r *avroEncodeInput) Less(i, j int) bool {
	return r.colInfos[i].ID < r.colInfos[j].ID
}

func (r *avroEncodeInput) Len() int {
	return len(r.columns)
}

func (r *avroEncodeInput) Swap(i, j int) {
	r.colInfos[i], r.colInfos[j] = r.colInfos[j], r.colInfos[i]
	r.columns[i], r.columns[j] = r.columns[j], r.columns[i]
}

type avroEncodeResult struct {
	data []byte
	// schemaID is encoded into the avro message, consumer should use this to fetch the schema.
	// it's the global schema id for all schema in the registry.
	schemaID int
}

// AppendRowChangedEvent appends a row change event to the encoder
// NOTE: the encoder can only store one RowChangedEvent!
func (a *BatchEncoder) AppendRowChangedEvent(
	ctx context.Context,
	topic string,
	e *model.RowChangedEvent,
	callback func(),
) error {
	message := common.NewMsg(
		config.ProtocolAvro,
		nil,
		nil,
		e.CommitTs,
		model.MessageTypeRow,
		&e.Table.Schema,
		&e.Table.Table,
	)
	message.Callback = callback
	topic = sanitizeTopic(topic)

	if !e.IsDelete() {
		res, err := a.avroEncode(ctx, e, topic, false)
		if err != nil {
			log.Error("AppendRowChangedEvent: avro encoding failed", zap.Error(err))
			return errors.Trace(err)
		}

		evlp, err := res.toEnvelope()
		if err != nil {
			log.Error("AppendRowChangedEvent: could not construct Avro envelope", zap.Error(err))
			return errors.Trace(err)
		}

		message.Value = evlp
	} else {
		message.Value = nil
	}

	res, err := a.avroEncode(ctx, e, topic, true)
	if err != nil {
		log.Error("AppendRowChangedEvent: avro encoding failed", zap.Error(err))
		return errors.Trace(err)
	}

	if res != nil {
		evlp, err := res.toEnvelope()
		if err != nil {
			log.Error("AppendRowChangedEvent: could not construct Avro envelope", zap.Error(err))
			return errors.Trace(err)
		}
		message.Key = evlp
	} else {
		message.Key = nil
	}

	length := len(message.Key) + len(message.Value) + common.MaxRecordOverhead + 16 + 8
	if length > a.MaxMessageBytes {
		log.Warn("Single message is too large for avro",
			zap.Int("maxMessageBytes", a.MaxMessageBytes),
			zap.Int("length", length),
			zap.Any("table", e.Table),
			zap.Any("key", message.Key))

		if !a.LargeMessageOnlyHandleKeyColumns {
			return cerror.ErrMessageTooLarge.GenWithStackByArgs()
		}

		length = len(message.Key) + common.MaxRecordOverhead + 16 + 8
		if length > a.MaxMessageBytes {
			return cerror.ErrMessageTooLarge.GenWithStackByArgs()
		}

		message.Value = nil
	}

	message.IncRowsCount()
	a.result = append(a.result, message)
	return nil
}

// EncodeCheckpointEvent only encode checkpoint event if the watermark event is enabled
// it's only used for the testing purpose.
func (a *BatchEncoder) EncodeCheckpointEvent(ts uint64) (*common.Message, error) {
	if a.config.EnableTiDBExtension && a.config.AvroEnableWatermark {
		buf := new(bytes.Buffer)
		data := []interface{}{checkpointByte, ts}
		for _, v := range data {
			err := binary.Write(buf, binary.BigEndian, v)
			if err != nil {
				return nil, cerror.WrapError(cerror.ErrAvroToEnvelopeError, err)
			}
		}

		value := buf.Bytes()
		return common.NewResolvedMsg(config.ProtocolAvro, nil, value, ts), nil
	}
	return nil, nil
}

type ddlEvent struct {
	Query    string             `json:"query"`
	Type     timodel.ActionType `json:"type"`
	Schema   string             `json:"schema"`
	Table    string             `json:"table"`
	CommitTs uint64             `json:"commitTs"`
}

// EncodeDDLEvent only encode DDL event if the watermark event is enabled
// it's only used for the testing purpose.
func (a *BatchEncoder) EncodeDDLEvent(e *model.DDLEvent) (*common.Message, error) {
	if a.config.EnableTiDBExtension && a.config.AvroEnableWatermark {
		buf := new(bytes.Buffer)
		_ = binary.Write(buf, binary.BigEndian, ddlByte)

		event := &ddlEvent{
			Query:    e.Query,
			Type:     e.Type,
			Schema:   e.TableInfo.TableName.Schema,
			Table:    e.TableInfo.TableName.Table,
			CommitTs: e.CommitTs,
		}
		bytes, err := json.Marshal(event)
		if err != nil {
			return nil, cerror.WrapError(cerror.ErrAvroToEnvelopeError, err)
		}
		buf.Write(bytes)

		value := buf.Bytes()
		return common.NewDDLMsg(config.ProtocolAvro, nil, value, e), nil
	}

	return nil, nil
}

// Build Messages
func (a *BatchEncoder) Build() (messages []*common.Message) {
	result := a.result
	a.result = nil
	return result
}

const (
	insertOperation = "c"
	updateOperation = "u"
)

func (a *BatchEncoder) avroEncode(
	ctx context.Context,
	e *model.RowChangedEvent,
	topic string,
	isKey bool,
) (*avroEncodeResult, error) {
	var (
		input *avroEncodeInput

		cols                   []*model.Column
		colInfos               []rowcodec.ColInfo
		enableTiDBExtension    bool
		enableRowLevelChecksum bool
		schemaManager          *SchemaManager
		operation              string
	)
	if isKey {
		cols, colInfos = e.HandleKeyColInfos()
		input = &avroEncodeInput{
			columns:  cols,
			colInfos: colInfos,
		}
		enableTiDBExtension = false
		enableRowLevelChecksum = false
		schemaManager = a.keySchemaManager
	} else {
		input = &avroEncodeInput{
			columns:  e.Columns,
			colInfos: e.ColInfos,
		}

		enableTiDBExtension = a.config.EnableTiDBExtension
		enableRowLevelChecksum = a.config.EnableRowChecksum
		schemaManager = a.valueSchemaManager
		if e.IsInsert() {
			operation = insertOperation
		} else if e.IsUpdate() {
			operation = updateOperation
		} else {
			log.Error("unknown operation", zap.Any("rowChangedEvent", e))
			return nil, cerror.ErrAvroEncodeFailed.GenWithStack("unknown operation")
		}
	}

	if len(input.columns) == 0 {
		return nil, nil
	}

	namespace := getAvroNamespace(a.namespace, e.Table)

	schemaGen := func() (string, error) {
		schema, err := rowToAvroSchema(
			namespace,
			e.Table.Table,
			input,
			enableTiDBExtension,
			enableRowLevelChecksum,
			a.config.AvroDecimalHandlingMode,
			a.config.AvroBigintUnsignedHandlingMode,
		)
		if err != nil {
			log.Error("AvroEventBatchEncoder: generating schema failed", zap.Error(err))
			return "", errors.Trace(err)
		}
		return schema, nil
	}

	avroCodec, schemaID, err := schemaManager.GetCachedOrRegister(
		ctx,
		topic,
		e.TableInfo.Version,
		schemaGen,
	)
	if err != nil {
		return nil, errors.Trace(err)
	}

	native, err := rowToAvroData(
		input,
		e.CommitTs,
		operation,
		enableTiDBExtension,
		a.config.AvroDecimalHandlingMode,
		a.config.AvroBigintUnsignedHandlingMode,
	)
	if err != nil {
		log.Error("AvroEventBatchEncoder: converting to native failed", zap.Error(err))
		return nil, errors.Trace(err)
	}

	if enableRowLevelChecksum && enableTiDBExtension && e.Checksum != nil {
		native[tidbRowLevelChecksum] = strconv.FormatUint(uint64(e.Checksum.Current), 10)
		native[tidbCorrupted] = e.Checksum.Corrupted
		native[tidbChecksumVersion] = e.Checksum.Version
	}

	bin, err := avroCodec.BinaryFromNative(nil, native)
	if err != nil {
		log.Error("AvroEventBatchEncoder: converting to Avro binary failed", zap.Error(err))
		return nil, cerror.WrapError(cerror.ErrAvroEncodeToBinary, err)
	}

	return &avroEncodeResult{
		data:     bin,
		schemaID: schemaID,
	}, nil
}

type avroSchemaTop struct {
	Tp        string                   `json:"type"`
	Name      string                   `json:"name"`
	Namespace string                   `json:"namespace"`
	Fields    []map[string]interface{} `json:"fields"`
}

const (
	tidbType         = "tidb_type"
	tidbOp           = "_tidb_op"
	tidbCommitTs     = "_tidb_commit_ts"
	tidbPhysicalTime = "_tidb_commit_physical_time"

	// row level checksum related fields
	tidbRowLevelChecksum = "_tidb_row_level_checksum"
	tidbChecksumVersion  = "_tidb_checksum_version"
	tidbCorrupted        = "_tidb_corrupted"
)

var type2TiDBType = map[byte]string{
	mysql.TypeTiny:       "INT",
	mysql.TypeShort:      "INT",
	mysql.TypeInt24:      "INT",
	mysql.TypeLong:       "INT",
	mysql.TypeLonglong:   "BIGINT",
	mysql.TypeFloat:      "FLOAT",
	mysql.TypeDouble:     "DOUBLE",
	mysql.TypeBit:        "BIT",
	mysql.TypeNewDecimal: "DECIMAL",
	mysql.TypeTinyBlob:   "TEXT",
	mysql.TypeMediumBlob: "TEXT",
	mysql.TypeBlob:       "TEXT",
	mysql.TypeLongBlob:   "TEXT",
	mysql.TypeVarchar:    "TEXT",
	mysql.TypeVarString:  "TEXT",
	mysql.TypeString:     "TEXT",
	mysql.TypeEnum:       "ENUM",
	mysql.TypeSet:        "SET",
	mysql.TypeJSON:       "JSON",
	mysql.TypeDate:       "DATE",
	mysql.TypeDatetime:   "DATETIME",
	mysql.TypeTimestamp:  "TIMESTAMP",
	mysql.TypeDuration:   "TIME",
	mysql.TypeYear:       "YEAR",
}

func getTiDBTypeFromColumn(col *model.Column) string {
	tt := type2TiDBType[col.Type]
	if col.Flag.IsUnsigned() && (tt == "INT" || tt == "BIGINT") {
		return tt + " UNSIGNED"
	}
	if col.Flag.IsBinary() && tt == "TEXT" {
		return "BLOB"
	}
	return tt
}

func mysqlAndFlagTypeFromTiDBType(tp string) (byte, model.ColumnFlagType) {
	var (
		result byte
		flag   model.ColumnFlagType
	)
	switch tp {
	case "INT":
		// maybe mysql.TypeTiny / mysql.TypeShort / mysql.TypeInt24 / mysql.TypeLong
		// we don't know the exact type, so we use mysql.TypeLong
		result = mysql.TypeLong
	case "INT UNSIGNED":
		flag.SetIsUnsigned()
		result = mysql.TypeLong
	case "BIGINT":
		result = mysql.TypeLonglong
	case "BIGINT UNSIGNED":
		flag.SetIsUnsigned()
		result = mysql.TypeLonglong
	case "FLOAT":
		result = mysql.TypeFloat
	case "DOUBLE":
		result = mysql.TypeDouble
	case "BIT":
		result = mysql.TypeBit
	case "DECIMAL":
		result = mysql.TypeNewDecimal
	case "TEXT":
		result = mysql.TypeVarchar
	case "BLOB":
		// maybe mysql.TypeTinyBlob / mysql.TypeMediumBlob / mysql.TypeBlob / mysql.TypeLongBlob
		// we don't know the exact type, so we use mysql.TypeLongBlob
		flag.SetIsBinary()
		result = mysql.TypeLongBlob
	case "ENUM":
		result = mysql.TypeEnum
	case "SET":
		result = mysql.TypeSet
	case "JSON":
		result = mysql.TypeJSON
	case "DATE":
		result = mysql.TypeDate
	case "DATETIME":
		result = mysql.TypeDatetime
	case "TIMESTAMP":
		result = mysql.TypeTimestamp
	case "TIME":
		result = mysql.TypeDuration
	case "YEAR":
		result = mysql.TypeYear
	default:
		log.Panic("this should not happen, unknown TiDB type", zap.String("type", tp))
	}
	return result, flag
}

const (
	replacementChar = "_"
	numberPrefix    = "_"
)

// sanitizeName escapes not permitted chars for avro
// debezium-core/src/main/java/io/debezium/schema/FieldNameSelector.java
// https://avro.apache.org/docs/current/spec.html#names
func sanitizeName(name string) string {
	changed := false
	var sb strings.Builder
	for i, c := range name {
		if i == 0 && (c >= '0' && c <= '9') {
			sb.WriteString(numberPrefix)
			sb.WriteRune(c)
			changed = true
		} else if !(c == '_' ||
			('a' <= c && c <= 'z') ||
			('A' <= c && c <= 'Z') ||
			('0' <= c && c <= '9')) {
			sb.WriteString(replacementChar)
			changed = true
		} else {
			sb.WriteRune(c)
		}
	}

	sanitizedName := sb.String()
	if changed {
		log.Warn(
			"Name is potentially not safe for serialization, replace it",
			zap.String("name", name),
			zap.String("replacedName", sanitizedName),
		)
	}
	return sanitizedName
}

// sanitizeTopic escapes ".", it may have special meanings for sink connectors
func sanitizeTopic(name string) string {
	return strings.ReplaceAll(name, ".", replacementChar)
}

// https://github.com/debezium/debezium/blob/9f7ede0e0695f012c6c4e715e96aed85eecf6b5f \
// /debezium-connector-mysql/src/main/java/io/debezium/connector/mysql/antlr/ \
// MySqlAntlrDdlParser.java#L374
func escapeEnumAndSetOptions(option string) string {
	option = strings.ReplaceAll(option, ",", "\\,")
	option = strings.ReplaceAll(option, "\\'", "'")
	option = strings.ReplaceAll(option, "''", "'")
	return option
}

func getAvroNamespace(namespace string, tableName *model.TableName) string {
	return sanitizeName(namespace) + "." + sanitizeName(tableName.Schema)
}

type avroSchema struct {
	Type string `json:"type"`
	// connect.parameters is designated field extracted by schema registry
	Parameters map[string]string `json:"connect.parameters"`
}

type avroLogicalTypeSchema struct {
	avroSchema
	LogicalType string      `json:"logicalType"`
	Precision   interface{} `json:"precision,omitempty"`
	Scale       interface{} `json:"scale,omitempty"`
}

func rowToAvroSchema(
	namespace string,
	name string,
	input *avroEncodeInput,
	enableTiDBExtension bool,
	enableRowLevelChecksum bool,
	decimalHandlingMode string,
	bigintUnsignedHandlingMode string,
) (string, error) {
	if enableRowLevelChecksum {
		sort.Sort(input)
	}

	top := avroSchemaTop{
		Tp:        "record",
		Name:      sanitizeName(name),
		Namespace: namespace,
		Fields:    nil,
	}

	for i, col := range input.columns {
		avroType, err := columnToAvroSchema(
			col,
			input.colInfos[i].Ft,
			decimalHandlingMode,
			bigintUnsignedHandlingMode,
		)
		if err != nil {
			return "", err
		}
		field := make(map[string]interface{})
		field["name"] = sanitizeName(col.Name)

		copy := *col
		copy.Value = copy.Default
		defaultValue, _, err := columnToAvroData(
			&copy,
			input.colInfos[i].Ft,
			decimalHandlingMode,
			bigintUnsignedHandlingMode,
		)
		if err != nil {
			log.Error("fail to get default value for avro schema")
			return "", errors.Trace(err)
		}
		// goavro doesn't support set default value for logical type
		// https://github.com/linkedin/goavro/issues/202
		if _, ok := avroType.(avroLogicalTypeSchema); ok {
			if col.Flag.IsNullable() {
				field["type"] = []interface{}{"null", avroType}
				field["default"] = nil
			} else {
				field["type"] = avroType
			}
		} else {
			if col.Flag.IsNullable() {
				// https://stackoverflow.com/questions/22938124/avro-field-default-values
				if defaultValue == nil {
					field["type"] = []interface{}{"null", avroType}
				} else {
					field["type"] = []interface{}{avroType, "null"}
				}
				field["default"] = defaultValue
			} else {
				field["type"] = avroType
				if defaultValue != nil {
					field["default"] = defaultValue
				}
			}
		}

		top.Fields = append(top.Fields, field)
	}

	if enableTiDBExtension {
		top.Fields = append(top.Fields,
			map[string]interface{}{
				"name":    tidbOp,
				"type":    "string",
				"default": "",
			},
			map[string]interface{}{
				"name":    tidbCommitTs,
				"type":    "long",
				"default": 0,
			},
			map[string]interface{}{
				"name":    tidbPhysicalTime,
				"type":    "long",
				"default": 0,
			},
		)

		if enableRowLevelChecksum {
			top.Fields = append(top.Fields,
				map[string]interface{}{
					"name":    tidbRowLevelChecksum,
					"type":    "string",
					"default": "",
				},
				map[string]interface{}{
					"name":    tidbCorrupted,
					"type":    "boolean",
					"default": false,
				},
				map[string]interface{}{
					"name":    tidbChecksumVersion,
					"type":    "int",
					"default": 0,
				})
		}

	}

	str, err := json.Marshal(&top)
	if err != nil {
		return "", cerror.WrapError(cerror.ErrAvroMarshalFailed, err)
	}
	log.Info("rowToAvroSchema",
		zap.ByteString("schema", str),
		zap.Bool("enableTiDBExtension", enableTiDBExtension),
		zap.Bool("enableRowLevelChecksum", enableRowLevelChecksum))
	return string(str), nil
}

func rowToAvroData(
	input *avroEncodeInput,
	commitTs uint64,
	operation string,
	enableTiDBExtension bool,
	decimalHandlingMode string,
	bigintUnsignedHandlingMode string,
) (map[string]interface{}, error) {
	ret := make(map[string]interface{}, len(input.columns))
	for i, col := range input.columns {
		if col == nil {
			continue
		}
		data, str, err := columnToAvroData(
			col,
			input.colInfos[i].Ft,
			decimalHandlingMode,
			bigintUnsignedHandlingMode,
		)
		if err != nil {
			return nil, err
		}

		// https://pkg.go.dev/github.com/linkedin/goavro/v2#Union
		if col.Flag.IsNullable() {
			ret[sanitizeName(col.Name)] = goavro.Union(str, data)
		} else {
			ret[sanitizeName(col.Name)] = data
		}
	}

	if enableTiDBExtension {
		ret[tidbOp] = operation
		ret[tidbCommitTs] = int64(commitTs)
		ret[tidbPhysicalTime] = oracle.ExtractPhysical(commitTs)
	}

	log.Debug("rowToAvroData", zap.Any("data", ret))
	return ret, nil
}

func columnToAvroSchema(
	col *model.Column,
	ft *types.FieldType,
	decimalHandlingMode string,
	bigintUnsignedHandlingMode string,
) (interface{}, error) {
	tt := getTiDBTypeFromColumn(col)
	switch col.Type {
	case mysql.TypeTiny, mysql.TypeShort, mysql.TypeInt24:
		// BOOL/TINYINT/SMALLINT/MEDIUMINT
		return avroSchema{
			Type:       "int",
			Parameters: map[string]string{tidbType: tt},
		}, nil
	case mysql.TypeLong: // INT
		if col.Flag.IsUnsigned() {
			return avroSchema{
				Type:       "long",
				Parameters: map[string]string{tidbType: tt},
			}, nil
		}
		return avroSchema{
			Type:       "int",
			Parameters: map[string]string{tidbType: tt},
		}, nil
	case mysql.TypeLonglong: // BIGINT
		if col.Flag.IsUnsigned() &&
			bigintUnsignedHandlingMode == common.BigintUnsignedHandlingModeString {
			return avroSchema{
				Type:       "string",
				Parameters: map[string]string{tidbType: tt},
			}, nil
		}
		return avroSchema{
			Type:       "long",
			Parameters: map[string]string{tidbType: tt},
		}, nil
	case mysql.TypeFloat:
		return avroSchema{
			Type:       "float",
			Parameters: map[string]string{tidbType: tt},
		}, nil
	case mysql.TypeDouble:
		return avroSchema{
			Type:       "double",
			Parameters: map[string]string{tidbType: tt},
		}, nil
	case mysql.TypeBit:
		displayFlen := ft.GetFlen()
		if displayFlen == -1 {
			displayFlen, _ = mysql.GetDefaultFieldLengthAndDecimal(col.Type)
		}
		return avroSchema{
			Type: "bytes",
			Parameters: map[string]string{
				tidbType: tt,
				"length": strconv.Itoa(displayFlen),
			},
		}, nil
	case mysql.TypeNewDecimal:
		if decimalHandlingMode == common.DecimalHandlingModePrecise {
			defaultFlen, defaultDecimal := mysql.GetDefaultFieldLengthAndDecimal(ft.GetType())
			displayFlen, displayDecimal := ft.GetFlen(), ft.GetDecimal()
			// length not specified, set it to system type default
			if displayFlen == -1 {
				displayFlen = defaultFlen
			}
			if displayDecimal == -1 {
				displayDecimal = defaultDecimal
			}
			return avroLogicalTypeSchema{
				avroSchema: avroSchema{
					Type:       "bytes",
					Parameters: map[string]string{tidbType: tt},
				},
				LogicalType: "decimal",
				Precision:   displayFlen,
				Scale:       displayDecimal,
			}, nil
		}
		// decimalHandlingMode == string
		return avroSchema{
			Type:       "string",
			Parameters: map[string]string{tidbType: tt},
		}, nil
	// TINYTEXT/MEDIUMTEXT/TEXT/LONGTEXT/CHAR/VARCHAR
	// TINYBLOB/MEDIUMBLOB/BLOB/LONGBLOB/BINARY/VARBINARY
	case mysql.TypeVarchar,
		mysql.TypeString,
		mysql.TypeVarString,
		mysql.TypeTinyBlob,
		mysql.TypeMediumBlob,
		mysql.TypeLongBlob,
		mysql.TypeBlob:
		if col.Flag.IsBinary() {
			return avroSchema{
				Type:       "bytes",
				Parameters: map[string]string{tidbType: tt},
			}, nil
		}
		return avroSchema{
			Type:       "string",
			Parameters: map[string]string{tidbType: tt},
		}, nil
	case mysql.TypeEnum, mysql.TypeSet:
		es := make([]string, 0, len(ft.GetElems()))
		for _, e := range ft.GetElems() {
			e = escapeEnumAndSetOptions(e)
			es = append(es, e)
		}
		return avroSchema{
			Type: "string",
			Parameters: map[string]string{
				tidbType:  tt,
				"allowed": strings.Join(es, ","),
			},
		}, nil
	case mysql.TypeJSON:
		return avroSchema{
			Type:       "string",
			Parameters: map[string]string{tidbType: tt},
		}, nil
	case mysql.TypeDate, mysql.TypeDatetime, mysql.TypeTimestamp, mysql.TypeDuration:
		return avroSchema{
			Type:       "string",
			Parameters: map[string]string{tidbType: tt},
		}, nil
	case mysql.TypeYear:
		return avroSchema{
			Type:       "int",
			Parameters: map[string]string{tidbType: tt},
		}, nil
	default:
		log.Error("unknown mysql type", zap.Any("mysqlType", col.Type))
		return nil, cerror.ErrAvroEncodeFailed.GenWithStack("unknown mysql type")
	}
}

func columnToAvroData(
	col *model.Column,
	ft *types.FieldType,
	decimalHandlingMode string,
	bigintUnsignedHandlingMode string,
) (interface{}, string, error) {
	if col.Value == nil {
		return nil, "null", nil
	}

	switch col.Type {
	case mysql.TypeTiny, mysql.TypeShort, mysql.TypeInt24:
		if v, ok := col.Value.(string); ok {
			n, err := strconv.ParseInt(v, 10, 32)
			if err != nil {
				return nil, "", cerror.WrapError(cerror.ErrAvroEncodeFailed, err)
			}
			return int32(n), "int", nil
		}
		if col.Flag.IsUnsigned() {
			return int32(col.Value.(uint64)), "int", nil
		}
		return int32(col.Value.(int64)), "int", nil
	case mysql.TypeLong:
		if v, ok := col.Value.(string); ok {
			n, err := strconv.ParseInt(v, 10, 64)
			if err != nil {
				return nil, "", cerror.WrapError(cerror.ErrAvroEncodeFailed, err)
			}
			if col.Flag.IsUnsigned() {
				return n, "long", nil
			}
			return int32(n), "int", nil
		}
		if col.Flag.IsUnsigned() {
			return int64(col.Value.(uint64)), "long", nil
		}
		return int32(col.Value.(int64)), "int", nil
	case mysql.TypeLonglong:
		if v, ok := col.Value.(string); ok {
			if col.Flag.IsUnsigned() {
				if bigintUnsignedHandlingMode == common.BigintUnsignedHandlingModeString {
					return v, "string", nil
				}
				n, err := strconv.ParseUint(v, 10, 64)
				if err != nil {
					return nil, "", cerror.WrapError(cerror.ErrAvroEncodeFailed, err)
				}
				return int64(n), "long", nil
			}
			n, err := strconv.ParseInt(v, 10, 64)
			if err != nil {
				return nil, "", cerror.WrapError(cerror.ErrAvroEncodeFailed, err)
			}
			return n, "long", nil
		}
		if col.Flag.IsUnsigned() {
			if bigintUnsignedHandlingMode == common.BigintUnsignedHandlingModeLong {
				return int64(col.Value.(uint64)), "long", nil
			}
			// bigintUnsignedHandlingMode == "string"
			return strconv.FormatUint(col.Value.(uint64), 10), "string", nil
		}
		return col.Value.(int64), "long", nil
	case mysql.TypeFloat:
		if v, ok := col.Value.(string); ok {
			n, err := strconv.ParseFloat(v, 32)
			if err != nil {
				return nil, "", cerror.WrapError(cerror.ErrAvroEncodeFailed, err)
			}
			return n, "float", nil
		}
		return col.Value.(float32), "float", nil
	case mysql.TypeDouble:
		if v, ok := col.Value.(string); ok {
			n, err := strconv.ParseFloat(v, 64)
			if err != nil {
				return nil, "", cerror.WrapError(cerror.ErrAvroEncodeFailed, err)
			}
			return n, "double", nil
		}
		return col.Value.(float64), "double", nil
	case mysql.TypeBit:
		if v, ok := col.Value.(string); ok {
			return []byte(v), "bytes", nil
		}
		return []byte(types.NewBinaryLiteralFromUint(col.Value.(uint64), -1)), "bytes", nil
	case mysql.TypeNewDecimal:
		if decimalHandlingMode == common.DecimalHandlingModePrecise {
			v, succ := new(big.Rat).SetString(col.Value.(string))
			if !succ {
				return nil, "", cerror.ErrAvroEncodeFailed.GenWithStack(
					"fail to encode Decimal value",
				)
			}
			return v, "bytes.decimal", nil
		}
		// decimalHandlingMode == "string"
		return col.Value.(string), "string", nil
	case mysql.TypeVarchar,
		mysql.TypeString,
		mysql.TypeVarString,
		mysql.TypeTinyBlob,
		mysql.TypeBlob,
		mysql.TypeMediumBlob,
		mysql.TypeLongBlob:
		if col.Flag.IsBinary() {
			if v, ok := col.Value.(string); ok {
				return []byte(v), "bytes", nil
			}
			return col.Value, "bytes", nil
		}
		if v, ok := col.Value.(string); ok {
			return v, "string", nil
		}
		return string(col.Value.([]byte)), "string", nil
	case mysql.TypeEnum:
		if v, ok := col.Value.(string); ok {
			return v, "string", nil
		}
		enumVar, err := types.ParseEnumValue(ft.GetElems(), col.Value.(uint64))
		if err != nil {
			return nil, "", cerror.WrapError(cerror.ErrAvroEncodeFailed, err)
		}
		return enumVar.Name, "string", nil
	case mysql.TypeSet:
		if v, ok := col.Value.(string); ok {
			return v, "string", nil
		}
		setVar, err := types.ParseSetValue(ft.GetElems(), col.Value.(uint64))
		if err != nil {
			return nil, "", cerror.WrapError(cerror.ErrAvroEncodeFailed, err)
		}
		return setVar.Name, "string", nil
	case mysql.TypeJSON:
		return col.Value.(string), "string", nil
	case mysql.TypeDate, mysql.TypeDatetime, mysql.TypeTimestamp, mysql.TypeDuration:
		return col.Value.(string), "string", nil
	case mysql.TypeYear:
		if v, ok := col.Value.(string); ok {
			n, err := strconv.ParseInt(v, 10, 32)
			if err != nil {
				return nil, "", cerror.WrapError(cerror.ErrAvroEncodeFailed, err)
			}
			return int32(n), "int", nil
		}
		return int32(col.Value.(int64)), "int", nil
	default:
		log.Error("unknown mysql type", zap.Any("mysqlType", col.Type))
		return nil, "", cerror.ErrAvroEncodeFailed.GenWithStack("unknown mysql type")
	}
}

const (
	// confluent avro wire format, the first byte is always 0
	// https://docs.confluent.io/platform/current/schema-registry/fundamentals/serdes-develop/index.html#wire-format
	magicByte = uint8(0)

	// avro does not send ddl and checkpoint message, the following 2 field is used to distinguish
	// TiCDC DDL event and checkpoint event, only used for testing purpose, not for production
	ddlByte        = uint8(1)
	checkpointByte = uint8(2)
)

// confluent avro wire format, confluent avro is not same as apache avro
// https://rmoff.net/2020/07/03/why-json-isnt-the-same-as-json-schema-in-kafka-connect-converters \
// -and-ksqldb-viewing-kafka-messages-bytes-as-hex/
func (r *avroEncodeResult) toEnvelope() ([]byte, error) {
	buf := new(bytes.Buffer)
	data := []interface{}{magicByte, int32(r.schemaID), r.data}
	for _, v := range data {
		err := binary.Write(buf, binary.BigEndian, v)
		if err != nil {
			return nil, cerror.WrapError(cerror.ErrAvroToEnvelopeError, err)
		}
	}
	return buf.Bytes(), nil
}

type batchEncoderBuilder struct {
	namespace          string
	config             *common.Config
	keySchemaManager   *SchemaManager
	valueSchemaManager *SchemaManager
}

const (
	keySchemaSuffix   = "-key"
	valueSchemaSuffix = "-value"
)

// NewBatchEncoderBuilder creates an avro batchEncoderBuilder.
func NewBatchEncoderBuilder(ctx context.Context,
	config *common.Config,
) (codec.RowEventEncoderBuilder, error) {
	keySchemaManager, valueSchemaManager, err := NewKeyAndValueSchemaManagers(
		ctx, config.AvroSchemaRegistry, nil)
	if err != nil {
		return nil, errors.Trace(err)
	}

	return &batchEncoderBuilder{
		namespace:          contextutil.ChangefeedIDFromCtx(ctx).Namespace,
		config:             config,
		keySchemaManager:   keySchemaManager,
		valueSchemaManager: valueSchemaManager,
	}, nil
}

// Build an AvroEventBatchEncoder.
func (b *batchEncoderBuilder) Build() codec.RowEventEncoder {
	encoder := &BatchEncoder{
		namespace:          b.namespace,
		keySchemaManager:   b.keySchemaManager,
		valueSchemaManager: b.valueSchemaManager,
		result:             make([]*common.Message, 0, 1),
<<<<<<< HEAD
		Options: &Options{
			EnableTiDBExtension:        b.config.EnableTiDBExtension,
			EnableRowChecksum:          b.config.EnableRowChecksum,
			EnableWatermarkEvent:       b.config.AvroEnableWatermark,
			DecimalHandlingMode:        b.config.AvroDecimalHandlingMode,
			BigintUnsignedHandlingMode: b.config.AvroBigintUnsignedHandlingMode,

			LargeMessageOnlyHandleKeyColumns: b.config.LargeMessageOnlyHandleKeyColumns,
			MaxMessageBytes:                  b.config.MaxMessageBytes,
		},
=======
		config:             b.config,
>>>>>>> d20d6d66
	}
	return encoder
}<|MERGE_RESOLUTION|>--- conflicted
+++ resolved
@@ -47,18 +47,7 @@
 	valueSchemaManager *SchemaManager
 	result             []*common.Message
 
-<<<<<<< HEAD
-	DecimalHandlingMode        string
-	BigintUnsignedHandlingMode string
-
-	// LargeMessageOnlyHandleKeyColumns is true,
-	// For all event type, if the original message larger than the MaxMessageBytes,
-	// only encode Primary Key Columns.
-	LargeMessageOnlyHandleKeyColumns bool
-	MaxMessageBytes                  int
-=======
 	config *common.Config
->>>>>>> d20d6d66
 }
 
 type avroEncodeInput struct {
@@ -1042,20 +1031,7 @@
 		keySchemaManager:   b.keySchemaManager,
 		valueSchemaManager: b.valueSchemaManager,
 		result:             make([]*common.Message, 0, 1),
-<<<<<<< HEAD
-		Options: &Options{
-			EnableTiDBExtension:        b.config.EnableTiDBExtension,
-			EnableRowChecksum:          b.config.EnableRowChecksum,
-			EnableWatermarkEvent:       b.config.AvroEnableWatermark,
-			DecimalHandlingMode:        b.config.AvroDecimalHandlingMode,
-			BigintUnsignedHandlingMode: b.config.AvroBigintUnsignedHandlingMode,
-
-			LargeMessageOnlyHandleKeyColumns: b.config.LargeMessageOnlyHandleKeyColumns,
-			MaxMessageBytes:                  b.config.MaxMessageBytes,
-		},
-=======
 		config:             b.config,
->>>>>>> d20d6d66
 	}
 	return encoder
 }